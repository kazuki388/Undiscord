// Paste this code inside discord.com console

(function () {
    let stop;
    let popup;
    if (popup && popup.document && popup.document.write) popup = window.open('', '', `top=0,left=${screen.width-800},width=980,height=${screen.height}`);
    else return console.error('Popup blocked! Please allow popups and try again.');
    popup.document.write(/*html*/`<!DOCTYPE html>
    <html><head><meta charset='utf-8'><title>Delete Discord Messages</title><base target="_blank">
    <style>body{background-color:#36393f;color:#dcddde;font-family:sans-serif;} a{color:#00b0f4;}
    body.redact .priv{display:none;} body:not(.redact) .mask{display:none;} body.redact [priv]{-webkit-text-security:disc;}
    .toolbar span{margin-right:8px;}
    button,label[for="file"]{color:#fff;background:#7289da;border:0;border-radius:4px;font-size:14px;} button:disabled{display:none;}
    input[type="text"],input[type="password"]{background-color:#202225;color:#b9bbbe;border-radius:4px;border:0;padding:0 .5em;height:24px;width:144px;margin:2px;}
    input#file{display: none}
    </style></head><body>
    <div class="toolbar" style="position:fixed;top:0;left:0;right:0;padding:8px;background:#36393f;box-shadow: 0 1px 0 rgba(0,0,0,.2), 0 1.5px 0 rgba(0,0,0,.05), 0 2px 0 rgba(0,0,0,.05);">
        <div style="display:flex;flex-wrap:wrap;">
            <span>Authorization <a href="https://github.com/victornpb/deleteDiscordMessages/blob/master/help/authToken.md" title="Help">?</a>
                <button id="getToken">Get</button><br>
                <input type="password" id="authToken" placeholder="Auth Token" autofocus>*<br>
                <span>Author <a href="https://github.com/victornpb/deleteDiscordMessages/blob/master/help/authorId.md" title="Help">?</a></span>
                <button id="getAuthor">Me</button><br><input id="authorId" type="text" placeholder="Author ID" priv></span>
            <span>Guild/Channel <a href="https://github.com/victornpb/deleteDiscordMessages/blob/master/help/channelId.md" title="Help">?</a>
                <button id="getGuildAndChannel">Get</button>
                <input id="file" type="file">
                <label for="file">Import JSON</label><br>
                <input id="guildId" type="text" placeholder="Guild ID" priv><br>
                <input id="channelId" type="text" placeholder="Channel ID" priv></span><br>
            <span>Range <a href="https://github.com/victornpb/deleteDiscordMessages/blob/master/help/messageId.md" title="Help">?</a><br>
                <input id="afterMessageId" type="text" placeholder="After messageId" priv><br>
                <input id="beforeMessageId" type="text" placeholder="Before messageId" priv><br>
                <input id="minId" type="datetime-local" placeholder="After" priv><br>
                <input id="maxId" type="datetime-local" placeholder="Before" priv>
            </span>
            <span>Filter <a href="https://github.com/victornpb/deleteDiscordMessages/blob/master/help/filters.md" title="Help">?</a><br>
                <input id="content" type="text" placeholder="Containing text" priv><br>
                <label><input id="hasLink" type="checkbox">has: link</label><br>
                <label><input id="hasFile" type="checkbox">has: file</label><br>
<<<<<<< HEAD
                <label><input id="includeNsfw" type="checkbox">NSFW Channel</label>
=======
                <label><input id="includeNsfw" type="checkbox">Include NSFW</label><br>
                <label><input id="includePinned" type="checkbox" checked>Include pinned</label>
>>>>>>> 1edd2b9e
            </span>
        </div>
        <button id="start" style="background:#43b581;width:80px;">Start</button>
        <button id="stop" style="background:#f04747;width:80px;" disabled>Stop</button>
        <button id="clear" style="width:80px;">Clear log</button>
        <label><input id="redact" type="checkbox"><small>Hide sensitive information</small></label> <span></span>
        <label><input id="autoScroll" type="checkbox" checked><small>Auto scroll</small></label> <span></span>
    </div>
    <pre style="margin-top:150px;font-size:0.75rem;font-family:Consolas,Liberation Mono,Menlo,Courier,monospace;">
        <center>Star this project on <a href="https://github.com/victornpb/deleteDiscordMessages" target="_blank">github.com/victornpb/deleteDiscordMessages</a>!\n\n
            <a href="https://github.com/victornpb/deleteDiscordMessages/issues" target="_blank">Issues or help</a></center>
        </pre></body></html>`);

<<<<<<< HEAD
    const $ = s => popup.document.querySelector(s);
    const logArea = $('pre');
    const startBtn = $('button#start');
    const stopBtn = $('button#stop');
    const autoScroll = $('#autoScroll');
    startBtn.onclick = async e => {
        const authToken = $('input#authToken').value.trim();
        const authorId = $('input#authorId').value.trim();
        const guildId = $('input#guildId').value.trim();
        const channelIds = $('input#channelId').value.trim().split(/\s*,\s*/);
        const afterMessageId = $('input#afterMessageId').value.trim();
        const beforeMessageId = $('input#beforeMessageId').value.trim();
        const minId = $('input#minId').value.trim();
        const maxId = $('input#maxId').value.trim();
        const content = $('input#content').value.trim();
        const hasLink = $('input#hasLink').checked;
        const hasFile = $('input#hasFile').checked;
        const includeNsfw = $('input#includeNsfw').checked;

        const fileSelection = $("input#file");
        fileSelection.addEventListener("change", () => {
            const files = fileSelection.files;
            const channelIdField = $('input#channelId');
            if (files.length > 0) {
                const file = files[0];
                file.text().then(text => {
                    let json = JSON.parse(text);
                    let channels = Object.keys(json);
                    channelIdField.value = channels.join(",");
                });
            }
        }, false);

        stop = stopBtn.disabled = !(startBtn.disabled = true);
        for (let i = 0; i < channelIds.length; i++) {
            await deleteMessages(authToken, authorId, guildId, channelIds[i], afterMessageId, beforeMessageId, content, hasLink, hasFile, includeNsfw, logger, () => !(stop === true || popup.closed)).then(() => {
                stop = stopBtn.disabled = !(startBtn.disabled = false);
            });
        }
=======
    const logArea = popup.document.querySelector('pre');
    const startBtn = popup.document.querySelector('button#start');
    const stopBtn = popup.document.querySelector('button#stop');
    const autoScroll = popup.document.querySelector('#autoScroll');
    startBtn.onclick = e => {
        const authToken = popup.document.querySelector('input#authToken').value.trim();
        const authorId = popup.document.querySelector('input#authorId').value.trim();
        const guildId = popup.document.querySelector('input#guildId').value.trim();
        const channelId = popup.document.querySelector('input#channelId').value.trim();
        const afterMessageId = popup.document.querySelector('input#afterMessageId').value.trim();
        const beforeMessageId = popup.document.querySelector('input#beforeMessageId').value.trim();
        const content = popup.document.querySelector('input#content').value.trim();
        const hasLink = popup.document.querySelector('input#hasLink').checked;
        const hasFile = popup.document.querySelector('input#hasFile').checked;
        const includeNsfw = popup.document.querySelector('input#includeNsfw').checked;
        const includePinned = popup.document.querySelector('input#includePinned').checked;
        stop = stopBtn.disabled = !(startBtn.disabled = true);
        deleteMessages(authToken, authorId, guildId, channelId, afterMessageId, beforeMessageId, content, hasLink, hasFile, includeNsfw, includePinned, logger, () => !(stop === true || popup.closed)).then(() => {
            stop = stopBtn.disabled = !(startBtn.disabled = false);
        });
>>>>>>> 1edd2b9e
    };
    stopBtn.onclick = e => stop = stopBtn.disabled = !(startBtn.disabled = false);
    $('button#clear').onclick = e => { logArea.innerHTML = ''; };
    $('button#getToken').onclick = e => {
        window.dispatchEvent(new Event('beforeunload'));
        $('input#authToken').value = JSON.parse(popup.localStorage.token);
    };
    $('button#getAuthor').onclick = e => {
        $('input#authorId').value = JSON.parse(popup.localStorage.user_id_cache);
    };
    $('button#getGuildAndChannel').onclick = e => {
        const m = location.href.match(/channels\/([\w@]+)\/(\d+)/);
        $('input#guildId').value = m[1];
        $('input#channelId').value = m[2];
    };
    $('#redact').onchange = e => {
        popup.document.body.classList.toggle('redact') &&
        popup.alert('This will attempt to hide personal information, but make sure to double check before sharing screenshots.');
    };

    const logger = (type='', args) => {
        const style = { '': '', info: 'color:#00b0f4;', verb: 'color:#72767d;', warn: 'color:#faa61a;', error: 'color:#f04747;', success: 'color:#43b581;' }[type];
        logArea.insertAdjacentHTML('beforeend', `<div style="${style}">${Array.from(args).map(o => typeof o === 'object' ?  JSON.stringify(o, o instanceof Error && Object.getOwnPropertyNames(o)) : o).join('\t')}</div>`);
        if (autoScroll.checked) logArea.querySelector('div:last-child').scrollIntoView(false);
    };

    return 'Looking good!';
    /**
     * Delete all messages in a Discord channel or DM
     * @param {string} authToken Your authorization token
     * @param {string} authorId Author of the messages you want to delete
     * @param {string} guildId Server were the messages are located
     * @param {string} channelId Channel were the messages are located
     * @param {string} afterMessageId Only delete messages after this, leave blank do delete all
     * @param {string} beforeMessageId Only delete messages before this, leave blank do delete all
     * @param {string} content Filter messages that contains this text content
     * @param {boolean} hasLink Filter messages that contains link
     * @param {boolean} hasFile Filter messages that contains file
     * @param {boolean} includeNsfw Search in NSFW channels
     * @param {function(string, Array)} extLogger Function for logging
     * @param {function} stopHndl stopHndl used for stopping
     * @author Victornpb <https://www.github.com/victornpb>
     * @see https://github.com/victornpb/deleteDiscordMessages
     */
    async function deleteMessages(authToken, authorId, guildId, channelId, afterMessageId, beforeMessageId, content,hasLink, hasFile, includeNsfw, includePinned, extLogger, stopHndl) {
        const start = new Date();
        let deleteDelay = 100;
        let searchDelay = 100;
        let delCount = 0;
        let failCount = 0;
        let avgPing;
        let lastPing;
        let grandTotal;
        let throttledCount = 0;
        let throttledTotalTime = 0;
        let offset = 0;
        let iterations = -1;
       
        const wait = async ms => new Promise(done => setTimeout(done, ms));
        const msToHMS = s => `${s / 3.6e6 | 0}h ${(s % 3.6e6) / 6e4 | 0}m ${(s % 6e4) / 1000 | 0}s`;
        const escapeHTML = html => html.replace(/[&<"']/g, m => ({ '&': '&amp;', '<': '&lt;', '"': '&quot;', '\'': '&#039;' })[m]);
        const redact = str => `<span class="priv">${escapeHTML(str)}</span><span class="mask">REDACTED</span>`;
        const queryString = params => params.filter(p => p[1] !== undefined).map(p => p[0] + '=' + encodeURIComponent(p[1])).join('&');
        const ask = async msg => new Promise(resolve => setTimeout(() => resolve(popup.confirm(msg)), 10));
        const printDelayStats = () => log.verb(`Delete delay: ${deleteDelay}ms, Search delay: ${searchDelay}ms`, `Last Ping: ${lastPing}ms, Average Ping: ${avgPing|0}ms`);

        const log = {
            debug() { extLogger ? extLogger('debug', arguments) : console.debug.apply(console, arguments); },
            info() { extLogger ? extLogger('info', arguments) : console.info.apply(console, arguments); },
            verb() { extLogger ? extLogger('verb', arguments) : console.log.apply(console, arguments); },
            warn() { extLogger ? extLogger('warn', arguments) : console.warn.apply(console, arguments); },
            error() { extLogger ? extLogger('error', arguments) : console.error.apply(console, arguments); },
            success() { extLogger ? extLogger('success', arguments) : console.info.apply(console, arguments); },
        };

        async function recurse() {
            let API_SEARCH_URL;
            if (guildId === '@me') {
                API_SEARCH_URL = `https://discord.com/api/v6/channels/${channelId}/messages/`; // DMs
            }
            else {
                API_SEARCH_URL = `https://discord.com/api/v6/guilds/${guildId}/messages/`; // Server
            }

            const headers = {
                'Authorization': authToken
            };
            
            let resp;
            try {
                const s = Date.now();
                resp = await fetch(API_SEARCH_URL + 'search?' + queryString([
                    [ 'author_id', authorId || undefined ],
                    [ 'channel_id', (guildId !== '@me' ? channelId : undefined) || undefined ],
                    [ 'min_id', afterMessageId || undefined ],
                    [ 'max_id', beforeMessageId || undefined ],
                    [ 'sort_by', 'timestamp' ],
                    [ 'sort_order', 'desc' ],
                    [ 'offset', offset ],
                    [ 'has', hasLink ? 'link' : undefined ],
                    [ 'has', hasFile ? 'file' : undefined ],
                    [ 'content', content || undefined ],
                    [ 'include_nsfw', includeNsfw ? true : undefined ],
                ]), { headers });
                lastPing = (Date.now() - s);
                avgPing = avgPing>0 ? (avgPing*0.9) + (lastPing*0.1) : lastPing;
            } catch (err) {
                return log.error('Search request threw an error:', err);
            }
    
            // not indexed yet
            if (resp.status === 202) {
                const w = (await resp.json()).retry_after;
                throttledCount++;
                throttledTotalTime += w;
                log.warn(`This channel wasn't indexed, waiting ${w}ms for discord to index it...`);
                await wait(w);
                return await recurse();
            }
    
            if (!resp.ok) {
                // searching messages too fast
                if (resp.status === 429) {
                    const w = (await resp.json()).retry_after;
                    throttledCount++;
                    throttledTotalTime += w;
                    searchDelay += w; // increase delay
                    log.warn(`Being rate limited by the API for ${w}ms! Increasing search delay...`);
                    printDelayStats();
                    log.verb(`Cooling down for ${w * 2}ms before retrying...`);
                    
                    await wait(w*2);
                    return await recurse();
                } else {
                    return log.error(`Error searching messages, API responded with status ${resp.status}!\n`, await resp.json());
                }
            }
    
            const data = await resp.json();
            const total = data.total_results;
            if (!grandTotal) grandTotal = total;
            const myMessages = data.messages.map(convo => convo.find(message => message.hit===true));
            const systemMessages = myMessages.filter(msg => msg.type !== 0); // https://discord.com/developers/docs/resources/channel#message-object-message-types
            const deletableMessages = myMessages.filter(msg => msg.type === 0 || msg.type === 6);
            const messagesToDelete = deletableMessages.filter(msg => {
                if (!includePinned && msg.pinned) return false;
                return true;
            });
            const end = () => {
                log.success(`Ended at ${new Date().toLocaleString()}! Total time: ${msToHMS(Date.now() - start.getTime())}`);
                printDelayStats();
                log.verb(`Rate Limited: ${throttledCount} times. Total time throttled: ${msToHMS(throttledTotalTime)}.`);
                log.debug(`Deleted ${delCount} messages, ${failCount} failed.\n`);
            }

            const etr = msToHMS((searchDelay * Math.round(total / 25)) + ((deleteDelay + avgPing) * total));
            log.info(`Total messages found: ${data.total_results}`, `(Messages in current page: ${data.messages.length}, Author: ${deletableMessages.length}, System: ${systemMessages.length})`, `offset: ${offset}`);
            printDelayStats();
            log.verb(`Estimated time remaining: ${etr}`)
            
            
            if (messagesToDelete.length > 0) {

                if (++iterations < 1) {
                    log.verb(`Waiting for your confirmation...`);
                    if (!await ask(`Do you want to delete ~${total} messages?\nEstimated time: ${etr}\n\n---- Preview ----\n` +
                        messagesToDelete.map(m => `${m.author.username}#${m.author.discriminator}: ${m.attachments.length ? '[ATTACHMENTS]' : m.content}`).join('\n')))
                            return end(log.error('Aborted by you!'));
                    log.verb(`OK`);
                }
                
                for (let i = 0; i < messagesToDelete.length; i++) {
                    const message = messagesToDelete[i];
                    if (stopHndl && stopHndl()===false) return end(log.error('Stopped by you!'));

                    log.debug(`${((delCount + 1) / grandTotal * 100).toFixed(2)}% (${delCount + 1}/${grandTotal})`,
                        `Deleting ID:${redact(message.id)} <b>${redact(message.author.username+'#'+message.author.discriminator)} <small>(${redact(new Date(message.timestamp).toLocaleString())})</small>:</b> <i>${redact(message.content).replace(/\n/g,'↵')}</i>`,
                        message.attachments.length ? redact(JSON.stringify(message.attachments)) : '');
                    
                    let resp;
                    try {
                        const s = Date.now();
                        const API_DELETE_URL = `https://discord.com/api/v6/channels/${message.channel_id}/messages/${message.id}`;
                        resp = await fetch(API_DELETE_URL, {
                            headers,
                            method: 'DELETE'
                        });
                        lastPing = (Date.now() - s);
                        avgPing = (avgPing*0.9) + (lastPing*0.1);
                        delCount++;
                    } catch (err) {
                        log.error('Delete request throwed an error:', err);
                        log.verb('Related object:', redact(JSON.stringify(message)));
                        failCount++;
                    }

                    if (!resp.ok) {
                        // deleting messages too fast
                        if (resp.status === 429) {
                            const w = (await resp.json()).retry_after;
                            throttledCount++;
                            throttledTotalTime += w;
                            deleteDelay = w; // increase delay
                            log.warn(`Being rate limited by the API for ${w}ms! Adjusted delete delay to ${deleteDelay}ms.`);
                            printDelayStats();
                            log.verb(`Cooling down for ${w*2}ms before retrying...`);
                            await wait(w*2);
                            i--; // retry
                        } else {
                            log.error(`Error deleting message, API responded with status ${resp.status}!`, await resp.json());
                            log.verb('Related object:', redact(JSON.stringify(message)));
                            failCount++;
                        }
                    }
                    
                    await wait(deleteDelay);
                }

                if (systemMessages.length > 0) {
                    grandTotal -= systemMessages.length;
                    offset += systemMessages.length;
                    log.verb(`Found ${systemMessages.length} system messages! Decreasing grandTotal to ${grandTotal} and increasing offset to ${offset}.`);
                }
                
                log.verb(`Searching next messages in ${searchDelay}ms...`, (offset ? `(offset: ${offset})` : '') );
                await wait(searchDelay);

                if (stopHndl && stopHndl()===false) return end(log.error('Stopped by you!'));

                return await recurse();
            } else {
                if (total - offset > 0) log.warn('Ended because API returned an empty page.');
                return end();
            }
        }

        log.success(`\nStarted at ${start.toLocaleString()}`);
        log.debug(`authorId="${redact(authorId)}" guildId="${redact(guildId)}" channelId="${redact(channelId)}" afterMessageId="${redact(afterMessageId)}" beforeMessageId="${redact(beforeMessageId)}" hasLink=${!!hasLink} hasFile=${!!hasFile}`);
        return await recurse();
    }
})();

//END.<|MERGE_RESOLUTION|>--- conflicted
+++ resolved
@@ -37,12 +37,8 @@
                 <input id="content" type="text" placeholder="Containing text" priv><br>
                 <label><input id="hasLink" type="checkbox">has: link</label><br>
                 <label><input id="hasFile" type="checkbox">has: file</label><br>
-<<<<<<< HEAD
                 <label><input id="includeNsfw" type="checkbox">NSFW Channel</label>
-=======
-                <label><input id="includeNsfw" type="checkbox">Include NSFW</label><br>
                 <label><input id="includePinned" type="checkbox" checked>Include pinned</label>
->>>>>>> 1edd2b9e
             </span>
         </div>
         <button id="start" style="background:#43b581;width:80px;">Start</button>
@@ -56,7 +52,6 @@
             <a href="https://github.com/victornpb/deleteDiscordMessages/issues" target="_blank">Issues or help</a></center>
         </pre></body></html>`);
 
-<<<<<<< HEAD
     const $ = s => popup.document.querySelector(s);
     const logArea = $('pre');
     const startBtn = $('button#start');
@@ -75,6 +70,7 @@
         const hasLink = $('input#hasLink').checked;
         const hasFile = $('input#hasFile').checked;
         const includeNsfw = $('input#includeNsfw').checked;
+        const includePinned = $('input#includePinned').checked;
 
         const fileSelection = $("input#file");
         fileSelection.addEventListener("change", () => {
@@ -92,32 +88,10 @@
 
         stop = stopBtn.disabled = !(startBtn.disabled = true);
         for (let i = 0; i < channelIds.length; i++) {
-            await deleteMessages(authToken, authorId, guildId, channelIds[i], afterMessageId, beforeMessageId, content, hasLink, hasFile, includeNsfw, logger, () => !(stop === true || popup.closed)).then(() => {
+            await deleteMessages(authToken, authorId, guildId, channelIds[i], afterMessageId, beforeMessageId, content, hasLink, hasFile, includeNsfw, includePinned, logger, () => !(stop === true || popup.closed)).then(() => {
                 stop = stopBtn.disabled = !(startBtn.disabled = false);
             });
         }
-=======
-    const logArea = popup.document.querySelector('pre');
-    const startBtn = popup.document.querySelector('button#start');
-    const stopBtn = popup.document.querySelector('button#stop');
-    const autoScroll = popup.document.querySelector('#autoScroll');
-    startBtn.onclick = e => {
-        const authToken = popup.document.querySelector('input#authToken').value.trim();
-        const authorId = popup.document.querySelector('input#authorId').value.trim();
-        const guildId = popup.document.querySelector('input#guildId').value.trim();
-        const channelId = popup.document.querySelector('input#channelId').value.trim();
-        const afterMessageId = popup.document.querySelector('input#afterMessageId').value.trim();
-        const beforeMessageId = popup.document.querySelector('input#beforeMessageId').value.trim();
-        const content = popup.document.querySelector('input#content').value.trim();
-        const hasLink = popup.document.querySelector('input#hasLink').checked;
-        const hasFile = popup.document.querySelector('input#hasFile').checked;
-        const includeNsfw = popup.document.querySelector('input#includeNsfw').checked;
-        const includePinned = popup.document.querySelector('input#includePinned').checked;
-        stop = stopBtn.disabled = !(startBtn.disabled = true);
-        deleteMessages(authToken, authorId, guildId, channelId, afterMessageId, beforeMessageId, content, hasLink, hasFile, includeNsfw, includePinned, logger, () => !(stop === true || popup.closed)).then(() => {
-            stop = stopBtn.disabled = !(startBtn.disabled = false);
-        });
->>>>>>> 1edd2b9e
     };
     stopBtn.onclick = e => stop = stopBtn.disabled = !(startBtn.disabled = false);
     $('button#clear').onclick = e => { logArea.innerHTML = ''; };
