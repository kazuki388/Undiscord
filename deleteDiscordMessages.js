--- conflicted
+++ resolved
@@ -269,11 +269,7 @@
             if (!grandTotal) grandTotal = total;
             const discoveredMessages = data.messages.map(convo => convo.find(message => message.hit===true));
             const messagesToDelete = discoveredMessages.filter(msg => {
-<<<<<<< HEAD
-                return msg.type === 0 || (msg.type >= 6 && msg.type <= 21) || (msg.pinned && includePinned);
-=======
-                return (msg.type === 0 || msg.type === 6 || (msg.pinned && includePinned)) && (!regex || msg.content.match(regex));
->>>>>>> f8587bbe
+                return (msg.type === 0 || (msg.type >= 6 && msg.type <= 21) || (msg.pinned && includePinned)) && (!regex || msg.content.match(regex));
             });
             const skippedMessages = discoveredMessages.filter(msg=>!messagesToDelete.find(m=> m.id===msg.id));
 
