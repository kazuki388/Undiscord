--- conflicted
+++ resolved
@@ -3,13 +3,15 @@
 // @description   Extends the discord interface so you can mass delete messages from discord
 // @namespace     https://github.com/victornpb/deleteDiscordMessages
 // @version       4.2
-<<<<<<< HEAD
 // @match         https://discord.com/app
 // @match         https://discord.com/channels/*
 // @match         https://discord.com/login
-=======
-// @match         https://*.discord.com/*
->>>>>>> fa9c6740
+// @match         https://ptb.discord.com/app
+// @match         https://ptb.discord.com/channels/*
+// @match         https://ptb.discord.com/login
+// @match         https://canary.discord.com/app
+// @match         https://canary.discord.com/channels/*
+// @match         https://canary.discord.com/login
 // @downloadURL   https://raw.githubusercontent.com/victornpb/deleteDiscordMessages/master/deleteDiscordMessages.user.js
 // @homepageURL   https://github.com/victornpb/deleteDiscordMessages
 // @supportURL    https://github.com/victornpb/deleteDiscordMessages/issues
