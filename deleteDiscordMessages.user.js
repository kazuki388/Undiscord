// ==UserScript==
// @name            Undiscord
// @description     Delete all messages in a Discord channel or DM (Bulk deletion)
// @version         5.2.2
// @author          victornpb
// @homepageURL     https://github.com/victornpb/undiscord
// @supportURL      https://github.com/victornpb/undiscord/discussions
// @match           https://*.discord.com/app
// @match           https://*.discord.com/channels/*
// @match           https://*.discord.com/login
// @license         MIT
// @namespace       https://github.com/victornpb/deleteDiscordMessages
// @icon            https://victornpb.github.io/undiscord/images/icon128.png
// @downloadURL     https://raw.githubusercontent.com/victornpb/deleteDiscordMessages/master/deleteDiscordMessages.user.js
// @contributionURL https://www.buymeacoffee.com/vitim
// @grant           none
// ==/UserScript==
(function () {
	'use strict';

	/* rollup-plugin-baked-env */
	const VERSION = "5.2.2";

	var themeCss = (`
/* undiscord window */
#undiscord.browser {
    box-shadow: var(--elevation-stroke), var(--elevation-high);
    overflow: hidden;
}
#undiscord.container,
#undiscord .container {
    background-color: var(--background-secondary);
    border-radius: 8px;
    box-sizing: border-box;
    cursor: default;
    flex-direction: column;
}
#undiscord .header {
    background-color: var(--background-tertiary);
    height: 48px;
    align-items: center;
    min-height: 48px;
    padding: 0 16px;
    display: flex;
    color: var(--header-secondary);
    cursor: grab;
}
#undiscord .header .icon {
    color: var(--interactive-normal);
    margin-right: 8px;
    flex-shrink: 0;
    width: 24;
    height: 24;
}
#undiscord .header .icon:hover {
    color: var(--interactive-hover);
}
#undiscord .header h3 {
    font-size: 16px;
    line-height: 20px;
    font-weight: 500;
    font-family: var(--font-display);
    color: var(--header-primary);
    flex-shrink: 0;
    margin-right: 16px;
}
#undiscord .spacer {
    flex-grow: 1;
}
#undiscord .header .vert-divider {
    width: 1px;
    height: 24px;
    background-color: var(--background-modifier-accent);
    margin-right: 16px;
    flex-shrink: 0;
}
#undiscord legend,
#undiscord label {
    color: var(--header-secondary);
    font-size: 12px;
    line-height: 16px;
    font-weight: 500;
    text-transform: uppercase;
    cursor: default;
    font-family: var(--font-display);
    margin-bottom: 8px;
}
#undiscord .multiInput {
    display: flex;
    align-items: center;
    font-size: 16px;
    box-sizing: border-box;
    width: 100%;
    border-radius: 3px;
    color: var(--text-normal);
    background-color: var(--input-background);
    border: none;
    transition: border-color 0.2s ease-in-out 0s;
}
#undiscord .multiInput :first-child {
    flex-grow: 1;
}
#undiscord .multiInput button:last-child {
    margin-right: 4px;
}
#undiscord .input {
    font-size: 16px;
    box-sizing: border-box;
    width: 100%;
    border-radius: 3px;
    color: var(--text-normal);
    background-color: var(--input-background);
    border: none;
    transition: border-color 0.2s ease-in-out 0s;
    padding: 10px;
    height: 40px;
}
#undiscord fieldset {
    margin-top: 16px;
}
#undiscord .input-wrapper {
    display: flex;
    align-items: center;
    font-size: 16px;
    box-sizing: border-box;
    width: 100%;
    border-radius: 3px;
    color: var(--text-normal);
    background-color: var(--input-background);
    border: none;
    transition: border-color 0.2s ease-in-out 0s;
}
#undiscord input[type="text"],
#undiscord input[type="search"],
#undiscord input[type="password"],
#undiscord input[type="datetime-local"],
#undiscord input[type="number"],
#undiscord input[type="range"] {
    font-size: 16px;
    box-sizing: border-box;
    width: 100%;
    border-radius: 3px;
    color: var(--text-normal);
    background-color: var(--input-background);
    border: none;
    transition: border-color 0.2s ease-in-out 0s;
    padding: 10px;
    height: 40px;
}
#undiscord .divider,
#undiscord hr {
    border: none;
    margin-bottom: 24px;
    padding-bottom: 4px;
    border-bottom: 1px solid var(--background-modifier-accent);
}
#undiscord .sectionDescription {
    margin-bottom: 16px;
    color: var(--header-secondary);
    font-size: 14px;
    line-height: 20px;
    font-weight: 400;
}
#undiscord a {
    color: var(--text-link);
    text-decoration: none;
}
#undiscord .btn,
#undiscord button {
    position: relative;
    display: flex;
    -webkit-box-pack: center;
    justify-content: center;
    -webkit-box-align: center;
    align-items: center;
    box-sizing: border-box;
    background: none;
    border: none;
    border-radius: 3px;
    font-size: 14px;
    font-weight: 500;
    line-height: 16px;
    padding: 2px 16px;
    user-select: none;
    /* sizeSmall */
    width: 60px;
    height: 32px;
    min-width: 60px;
    min-height: 32px;
    /* lookFilled colorPrimary */
    color: rgb(255, 255, 255);
    background-color: var(--button-secondary-background);
}
#undiscord .sizeMedium {
    width: 96px;
    height: 38px;
    min-width: 96px;
    min-height: 38px;
}
#undiscord .sizeMedium.icon {
    width: 38px;
    min-width: 38px;
}
#undiscord sup {
    vertical-align: top;
}
/* lookFilled colorPrimary */
#undiscord .accent {
    background-color: var(--brand-experiment);
}
#undiscord .danger {
    background-color: var(--button-danger-background);
}
#undiscord .positive {
    background-color: var(--button-positive-background);
}
#undiscord .info {
    font-size: 12px;
    line-height: 16px;
    padding: 8px 10px;
    color: var(--text-muted);
}
/* Scrollbar */
#undiscord .scroll::-webkit-scrollbar {
    width: 8px;
    height: 8px;
}
#undiscord .scroll::-webkit-scrollbar-corner {
    background-color: transparent;
}
#undiscord .scroll::-webkit-scrollbar-thumb {
    background-clip: padding-box;
    border: 2px solid transparent;
    border-radius: 4px;
    background-color: var(--scrollbar-thin-thumb);
    min-height: 40px;
}
#undiscord .scroll::-webkit-scrollbar-track {
    border-color: var(--scrollbar-thin-track);
    background-color: var(--scrollbar-thin-track);
    border: 2px solid var(--scrollbar-thin-track);
}
/* fade scrollbar */
#undiscord .scroll::-webkit-scrollbar-thumb,
#undiscord .scroll::-webkit-scrollbar-track {
    visibility: hidden;
}
#undiscord .scroll:hover::-webkit-scrollbar-thumb,
#undiscord .scroll:hover::-webkit-scrollbar-track {
    visibility: visible;
}
/**** functional classes ****/
#undiscord.redact .priv {
    display: none !important;
}
#undiscord.redact x:not(:active) {
    color: transparent !important;
    background-color: var(--primary-700) !important;
    cursor: default;
    user-select: none;
}
#undiscord.redact x:hover {
    position: relative;
}
#undiscord.redact x:hover::after {
    content: "Redacted information (Streamer mode: ON)";
    position: absolute;
    display: inline-block;
    top: -32px;
    left: -20px;
    padding: 4px;
    width: 150px;
    font-size: 8pt;
    text-align: center;
    white-space: pre-wrap;
    background-color: var(--background-floating);
    -webkit-box-shadow: var(--elevation-high);
    box-shadow: var(--elevation-high);
    color: var(--text-normal);
    border-radius: 5px;
    pointer-events: none;
}
#undiscord.redact [priv] {
    -webkit-text-security: disc !important;
}
#undiscord :disabled {
    display: none;
}
/**** layout and utility classes ****/
#undiscord,
#undiscord * {
    box-sizing: border-box;
}
#undiscord .col {
    display: flex;
    flex-direction: column;
}
#undiscord .row {
    display: flex;
    flex-direction: row;
    align-items: center;
}
#undiscord .mb1 {
    margin-bottom: 8px;
}
#undiscord .log {
    margin-bottom: 0.25em;
}
#undiscord .log-debug {
    color: inherit;
}
#undiscord .log-info {
    color: #00b0f4;
}
#undiscord .log-verb {
    color: #72767d;
}
#undiscord .log-warn {
    color: #faa61a;
}
#undiscord .log-error {
    color: #f04747;
}
#undiscord .log-success {
    color: #43b581;
}
`);

	var mainCss = (`
/**** Undiscord Button ****/
#undicord-btn {
    position: relative;
    width: auto;
    height: 24px;
    margin: 0 8px;
    cursor: pointer;
    color: var(--interactive-normal);
    flex: 0 0 auto;
}
#undicord-btn progress {
    position: absolute;
    top: 23px;
    left: -4px;
    width: 32px;
    height: 12px;
    display: none;
}
#undicord-btn.running {
    color: var(--button-danger-background) !important;
}
#undicord-btn.running progress {
    display: block;
}
/**** Undiscord Interface ****/
#undiscord {
    position: fixed;
    z-index: 100;
    top: 58px;
    right: 10px;
    display: flex;
    flex-direction: column;
    width: 800px;
    height: 80vh;
    min-width: 610px;
    max-width: 100vw;
    min-height: 448px;
    max-height: 100vh;
    color: var(--text-normal);
    border-radius: 4px;
    background-color: var(--background-secondary);
    box-shadow: var(--elevation-stroke), var(--elevation-high);
    will-change: top, left, width, height;
}
#undiscord .header .icon {
    cursor: pointer;
}
#undiscord .window-body {
    height: calc(100% - 48px);
}
#undiscord .sidebar {
    overflow: hidden scroll;
    overflow-y: auto;
    width: 270px;
    min-width: 250px;
    height: 100%;
    max-height: 100%;
    padding: 8px;
    background: var(--background-secondary);
}
#undiscord .sidebar legend,
#undiscord .sidebar label {
    display: block;
    width: 100%;
}
#undiscord .main {
    display: flex;
    max-width: calc(100% - 250px);
    background-color: var(--background-primary);
    flex-grow: 1;
}
#undiscord.hide-sidebar .sidebar {
    display: none;
}
#undiscord.hide-sidebar .main {
    max-width: 100%;
}
#undiscord #logArea {
    font-family: Consolas, Liberation Mono, Menlo, Courier, monospace;
    font-size: 0.75rem;
    overflow: auto;
    padding: 10px;
    user-select: text;
    flex-grow: 1;
    flex-grow: 1;
    cursor: auto;
}
#undiscord .tbar {
    padding: 8px;
    background-color: var(--background-secondary-alt);
}
#undiscord .tbar button {
    margin-right: 4px;
    margin-bottom: 4px;
}
#undiscord .footer {
    cursor: se-resize;
    padding-right: 30px;
}
#undiscord .footer #progressPercent {
    padding: 0 1em;
    font-size: small;
    color: var(--interactive-muted);
    flex-grow: 1;
}
.resize-handle {
    position: absolute;
    bottom: -15px;
    right: -15px;
    width: 30px;
    height: 30px;
    transform: rotate(-45deg);
    background: repeating-linear-gradient(0, var(--background-modifier-accent), var(--background-modifier-accent) 1px, transparent 2px, transparent 4px);
    cursor: nwse-resize;
}
/**** Elements ****/
#undiscord summary {
    font-size: 16px;
    font-weight: 500;
    line-height: 20px;
    position: relative;
    overflow: hidden;
    margin-bottom: 2px;
    padding: 6px 10px;
    cursor: pointer;
    white-space: nowrap;
    text-overflow: ellipsis;
    color: var(--interactive-normal);
    border-radius: 4px;
    flex-shrink: 0;
}
#undiscord fieldset {
    padding-left: 8px;
}
#undiscord legend a {
    float: right;
    text-transform: initial;
}
#undiscord progress {
    height: 8px;
    margin-top: 4px;
    flex-grow: 1;
}
#undiscord .importJson {
    display: flex;
    flex-direction: row;
}
#undiscord .importJson button {
    margin-left: 5px;
    width: fit-content;
}
`);

	var dragCss = (`
[name^="grab-"] {
  position: absolute;
  --size: 6px;
  --corner-size: 16px;
  --offset: -1px;
  z-index: 9;
}
[name^="grab-"]:hover{
    background: rgba(128,128,128,0.1);
}
[name="grab-t"] {
  top: 0px;
  left: var(--corner-size);
  right: var(--corner-size);
  height: var(--size);
  margin-top: var(--offset);
  cursor: ns-resize;
}
[name="grab-r"] {
  top: var(--corner-size);
  bottom: var(--corner-size);
  right: 0px;
  width: var(--size);
  margin-right: var(--offset); 
  cursor: ew-resize;
}
[name="grab-b"] {
  bottom: 0px;
  left: var(--corner-size);
  right: var(--corner-size);
  height: var(--size);
  margin-bottom: var(--offset);
  cursor: ns-resize;
}
[name="grab-l"] {
  top: var(--corner-size);
  bottom: var(--corner-size);
  left: 0px;
  width: var(--size);
  margin-left: var(--offset);
  cursor: ew-resize;
}
[name="grab-tl"] {
  top: 0px;
  left: 0px;
  width: var(--corner-size);
  height: var(--corner-size);
  margin-top: var(--offset);
  margin-left: var(--offset);
  cursor: nwse-resize;
}
[name="grab-tr"] {
  top: 0px;
  right: 0px;
  width: var(--corner-size);
  height: var(--corner-size);
  margin-top: var(--offset);
  margin-right: var(--offset);
  cursor: nesw-resize;
}
[name="grab-br"] {
  bottom: 0px;
  right: 0px;
  width: var(--corner-size);
  height: var(--corner-size);
  margin-bottom: var(--offset);
  margin-right: var(--offset);
  cursor: nwse-resize;
}
[name="grab-bl"] {
  bottom: 0px;
  left: 0px;
  width: var(--corner-size);
  height: var(--corner-size);
  margin-bottom: var(--offset);
  margin-left: var(--offset);
  cursor: nesw-resize;
}
`);

	var buttonHtml = (`
<div id="undicord-btn" tabindex="0" role="button" aria-label="Delete Messages" title="Delete Messages with Undiscord">
    <svg aria-hidden="false" width="24" height="24" viewBox="0 0 24 24">
        <path fill="currentColor" d="M15 3.999V2H9V3.999H3V5.999H21V3.999H15Z"></path>
        <path fill="currentColor" d="M5 6.99902V18.999C5 20.101 5.897 20.999 7 20.999H17C18.103 20.999 19 20.101 19 18.999V6.99902H5ZM11 17H9V11H11V17ZM15 17H13V11H15V17Z"></path>
    </svg>
    <progress></progress>
</div>
`);

	var undiscordTemplate = (`
<div id="undiscord" class="browser container redact" style="display:none;">
    <div class="header">
        <svg class="icon" aria-hidden="false" width="24" height="24" viewBox="0 0 24 24">
            <path fill="currentColor" d="M15 3.999V2H9V3.999H3V5.999H21V3.999H15Z"></path>
            <path fill="currentColor"
                d="M5 6.99902V18.999C5 20.101 5.897 20.999 7 20.999H17C18.103 20.999 19 20.101 19 18.999V6.99902H5ZM11 17H9V11H11V17ZM15 17H13V11H15V17Z">
            </path>
        </svg>
        <h3>Undiscord</h3>
        <div class="vert-divider"></div>
        <span> Bulk delete messages</span>
        <div class="spacer"></div>
        <div id="hide" class="icon" aria-label="Close" role="button" tabindex="0">
            <svg aria-hidden="false" width="24" height="24" viewBox="0 0 24 24">
                <path fill="currentColor"
                    d="M18.4 4L12 10.4L5.6 4L4 5.6L10.4 12L4 18.4L5.6 20L12 13.6L18.4 20L20 18.4L13.6 12L20 5.6L18.4 4Z">
                </path>
            </svg>
        </div>
    </div>
    <div class="window-body" style="display: flex; flex-direction: row;">
        <div class="sidebar scroll">
            <details open>
                <summary>General</summary>
                <fieldset>
                    <legend>
                        Author ID
                        <a href="{{WIKI}}/authorId" title="Help" target="_blank" rel="noopener noreferrer">help</a>
                    </legend>
                    <div class="multiInput">
                        <div class="input-wrapper">
                            <input class="input" id="authorId" type="text" priv>
                        </div>
                        <button id="getAuthor">me</button>
                    </div>
                </fieldset>
                <hr>
                <fieldset>
                    <legend>
                        Server ID
                        <a href="{{WIKI}}/guildId" title="Help" target="_blank" rel="noopener noreferrer">help</a>
                    </legend>
                    <div class="multiInput">
                        <div class="input-wrapper">
                            <input class="input" id="guildId" type="text" priv>
                        </div>
                        <button id="getGuild">current</button>
                    </div>
                </fieldset>
                <fieldset>
                    <legend>
                        Channel ID
                        <a href="{{WIKI}}/channelId" title="Help" target="_blank" rel="noopener noreferrer">help</a>
                    </legend>
                    <div class="multiInput mb1">
                        <div class="input-wrapper">
                            <input class="input" id="channelId" type="text" priv>
                        </div>
                        <button id="getChannel">current</button>
                    </div>
                    <div class="sectionDescription">
                        <label class="row"><input id="includeNsfw" type="checkbox">This is a NSFW channel</label>
                    </div>
                </fieldset>
            </details>
            <details>
                <summary>Wipe Archive</summary>
                <fieldset>
                    <legend>
                        Import index.json
                        <a href="{{WIKI}}/importJson" title="Help" target="_blank" rel="noopener noreferrer">help</a>
                    </legend>
                    <div class="input-wrapper">
                        <input type="file" id="importJsonInput" accept="application/json,.json" style="width:100%";>
                    </div>
                    <div class="sectionDescription">
                        <br>
                        After requesting your data from discord, you can import it here.<br>
                        Select the "messages/index.json" file from the discord archive.
                    </div>
                </fieldset>
            </details>
            <hr>
            <details>
                <summary>Filter</summary>
                <fieldset>
                    <legend>
                        Search
                        <a href="{{WIKI}}/filters" title="Help" target="_blank" rel="noopener noreferrer">help</a>
                    </legend>
                    <div class="input-wrapper">
                        <input id="search" type="text" placeholder="Containing text" priv>
                    </div>
                    <div class="sectionDescription">
                        Only delete messages that contain the text
                    </div>
                    <div class="sectionDescription">
                        <label><input id="hasLink" type="checkbox">has: link</label>
                    </div>
                    <div class="sectionDescription">
                        <label><input id="hasFile" type="checkbox">has: file</label>
                    </div>
                    <div class="sectionDescription">
                        <label><input id="includePinned" type="checkbox">Include pinned</label>
                    </div>
                </fieldset>
                <hr>
                <fieldset>
                    <legend>
                        Pattern
                        <a href="{{WIKI}}/pattern" title="Help" target="_blank" rel="noopener noreferrer">help</a>
                    </legend>
                    <div class="sectionDescription">
                        Delete messages that match the regular expression
                    </div>
                    <div class="input-wrapper">
                        <span class="info">/</span>
                        <input id="pattern" type="text" placeholder="regular expression" priv>
                        <span class="info">/</span>
                    </div>
                </fieldset>
            </details>
            <details>
                <summary>Messages interval</summary>
                <fieldset>
                    <legend>
                        Interval of messages
                        <a href="{{WIKI}}/messageId" title="Help" target="_blank" rel="noopener noreferrer">help</a>
                    </legend>
                    <div class="multiInput mb1">
                        <div class="input-wrapper">
                            <input id="minId" type="text" placeholder="After a message" priv>
                        </div>
                        <button id="pickMessageAfter">Pick</button>
                    </div>
                    <div class="multiInput">
                        <div class="input-wrapper">
                            <input id="maxId" type="text" placeholder="Before a message" priv>
                        </div>
                        <button id="pickMessageBefore">Pick</button>
                    </div>
                    <div class="sectionDescription">
                        Specify an interval to delete messages.
                    </div>
                </fieldset>
            </details>
            <details>
                <summary>Date interval</summary>
                <fieldset>
                    <legend>
                        After date
                        <a href="{{WIKI}}/dateRange" title="Help" target="_blank" rel="noopener noreferrer">help</a>
                    </legend>
                    <div class="input-wrapper mb1">
                        <input id="minDate" type="datetime-local" title="Messages posted AFTER this date">
                    </div>
                    <legend>
                        Before date
                        <a href="{{WIKI}}/dateRange" title="Help" target="_blank" rel="noopener noreferrer">help</a>
                    </legend>
                    <div class="input-wrapper">
                        <input id="maxDate" type="datetime-local" title="Messages posted BEFORE this date">
                    </div>
                    <div class="sectionDescription">
                        Delete messages that were posted between the two dates.
                    </div>
                    <div class="sectionDescription">
                        * Filtering by date doesn't work if you use the "Messages interval".
                    </div>
                </fieldset>
            </details>
            <hr>
            <details>
                <summary>Advanced settings</summary>
                <fieldset>
                    <legend>
                        Search delay
                        <a href="{{WIKI}}/delay" title="Help" target="_blank" rel="noopener noreferrer">help</a>
                    </legend>
                    <div class="input-wrapper">
                        <input id="searchDelay" type="range" value="30000" step="100" min="100" max="60000">
                        <div id="searchDelayValue"></div>
                    </div>
                </fieldset>
                <fieldset>
                    <legend>
                        Delete delay
                        <a href="{{WIKI}}/delay" title="Help" target="_blank" rel="noopener noreferrer">help</a>
                    </legend>
                    <div class="input-wrapper">
                        <input id="deleteDelay" type="range" value="1000" step="50" min="50" max="10000">
                        <div id="deleteDelayValue"></div>
                    </div>
                    <br>
                    <div class="sectionDescription">
                        This will affect the speed in which the messages are deleted.
                        Use the help link for more information.
                    </div>
                </fieldset>
                <hr>
                <fieldset>
                    <legend>
                        Authorization Token
                        <a href="{{WIKI}}/authToken" title="Help" target="_blank" rel="noopener noreferrer">help</a>
                    </legend>
                    <div class="multiInput">
                        <div class="input-wrapper">
                            <input class="input" id="token" type="password" autocomplete="dont" priv>
                        </div>
                        <button id="getToken">fill</button>
                    </div>
                </fieldset>
            </details>
            <hr>
            <div></div>
            <div class="info">
                Undiscord {{VERSION}}
                <br> victornpb
            </div>
        </div>
        <div class="main col">
            <div class="tbar col">
                <div class="row">
                    <button id="toggleSidebar" class="sizeMedium icon">☰</button>
                    <button id="start" class="sizeMedium danger" style="width: 150px;" title="Start the deletion process">▶︎ Delete</button>
                    <button id="stop" class="sizeMedium" title="Stop the deletion process" disabled>🛑 Stop</button>
                    <button id="clear" class="sizeMedium">Clear log</button>
                    <label class="row" title="Hide sensitive information on your screen for taking screenshots">
                        <input id="redact" type="checkbox" checked> Streamer mode
                    </label>
                </div>
                <div class="row">
                    <progress id="progressBar" style="display:none;"></progress>
                </div>
            </div>
            <pre id="logArea" class="logarea scroll">
                <div class="" style="background: var(--background-mentioned); padding: .5em;">Notice: Undiscord may be working slower than usual and<wbr>require multiple attempts due to a recent Discord update.<br>We're working on a fix, and we thank you for your patience.</div>
                <center>
                    <div>Star <a href="{{HOME}}" target="_blank" rel="noopener noreferrer">this project</a> on GitHub!</div>
                    <div><a href="{{HOME}}/discussions" target="_blank" rel="noopener noreferrer">Issues or help</a></div>
                </center>
            </pre>
            <div class="tbar footer row">
                <div id="progressPercent"></div>
                <span class="spacer"></span>
                <label>
                    <input id="autoScroll" type="checkbox" checked> Auto scroll
                </label>
                <div class="resize-handle"></div>
            </div>
        </div>
    </div>
</div>

`);

	const log = {
	  debug() { return logFn ? logFn('debug', arguments) : console.debug.apply(console, arguments); },
	  info() { return logFn ? logFn('info', arguments) : console.info.apply(console, arguments); },
	  verb() { return logFn ? logFn('verb', arguments) : console.log.apply(console, arguments); },
	  warn() { return logFn ? logFn('warn', arguments) : console.warn.apply(console, arguments); },
	  error() { return logFn ? logFn('error', arguments) : console.error.apply(console, arguments); },
	  success() { return logFn ? logFn('success', arguments) : console.info.apply(console, arguments); },
	};

	var logFn; // custom console.log function
	const setLogFn = (fn) => logFn = fn;

	// Helpers
	const wait = async ms => new Promise(done => setTimeout(done, ms));
	const msToHMS = s => `${s / 3.6e6 | 0}h ${(s % 3.6e6) / 6e4 | 0}m ${(s % 6e4) / 1000 | 0}s`;
	const escapeHTML = html => String(html).replace(/[&<"']/g, m => ({ '&': '&amp;', '<': '&lt;', '"': '&quot;', '\'': '&#039;' })[m]);
	const redact = str => `<x>${escapeHTML(str)}</x>`;
	const queryString = params => params.filter(p => p[1] !== undefined).map(p => p[0] + '=' + encodeURIComponent(p[1])).join('&');
	const ask = async msg => new Promise(resolve => setTimeout(() => resolve(window.confirm(msg)), 10));
	const toSnowflake = (date) => /:/.test(date) ? ((new Date(date).getTime() - 1420070400000) * Math.pow(2, 22)) : date;
	const replaceInterpolations = (str, obj, removeMissing = false) => str.replace(/\{\{([\w_]+)\}\}/g, (m, key) => obj[key] || (removeMissing ? '' : m));

<<<<<<< HEAD
	const PREFIX$1 = '[UNDISCORD]';

	/**
	 * Delete all messages in a Discord channel or DM
	 * @author Victornpb <https://www.github.com/victornpb>
	 * @see https://github.com/victornpb/undiscord
	 */
	class UndiscordCore {

	  options = {
	    authToken: null, // Your authorization token
	    authorId: null, // Author of the messages you want to delete
	    guildId: null, // Server were the messages are located
	    channelId: null, // Channel were the messages are located
	    minId: null, // Only delete messages after this, leave blank do delete all
	    maxId: null, // Only delete messages before this, leave blank do delete all
	    content: null, // Filter messages that contains this text content
	    hasLink: null, // Filter messages that contains link
	    hasFile: null, // Filter messages that contains file
	    includeNsfw: null, // Search in NSFW channels
	    includePinned: null, // Delete messages that are pinned
	    pattern: null, // Only delete messages that match the regex (insensitive)
	    searchDelay: null, // Delay each time we fetch for more messages
	    deleteDelay: null, // Delay between each delete operation
	    maxAttempt: 2, // Attempts to delete a single message if it fails
	    askForConfirmation: true,
	  };

	  state = {
	    running: false,
	    delCount: 0,
	    failCount: 0,
	    grandTotal: 0,
	    offset: 0,
	    iterations: 0,

	    _seachResponse: null,
	    _messagesToDelete: [],
	    _skippedMessages: [],
	  };

	  stats = {
	    startTime: new Date(), // start time
	    throttledCount: 0, // how many times you have been throttled
	    throttledTotalTime: 0, // the total amount of time you spent being throttled
	    lastPing: null, // the most recent ping
	    avgPing: null, // average ping used to calculate the estimated remaining time
	    etr: 0,
	  };

	  // events
	  onStart = undefined;
	  onProgress = undefined;
	  onStop = undefined;

	  resetState() {
	    this.state = {
	      running: false,
	      delCount: 0,
	      failCount: 0,
	      grandTotal: 0,
	      offset: 0,
	      iterations: 0,

	      _seachResponse: null,
	      _messagesToDelete: [],
	      _skippedMessages: [],
	    };

	    this.options.askForConfirmation = true;
	  }

	  /** Automate the deletion process of multiple channels */
	  async runBatch(queue) {
	    if (this.state.running) return log.error('Already running!');

	    log.info(`Runnning batch with queue of ${queue.length} jobs`);
	    for (let i = 0; i < queue.length; i++) {
	      const job = queue[i];
	      log.info('Starting job...', `(${i + 1}/${queue.length})`);

	      // set options
	      this.options = {
	        ...this.options, // keep current options
	        ...job, // override with options for that job
	      };

	      await this.run(true);
	      if (!this.state.running) break;

	      log.info('Job ended.', `(${i + 1}/${queue.length})`);
	      this.resetState();
	      this.options.askForConfirmation = false;
	      this.state.running = true; // continue running
	    }

	    log.info('Batch finished.');
	    this.state.running = false;
	  }

	  /** Start the deletion process */
	  async run(isJob = false) {
	    if (this.state.running && !isJob) return log.error('Already running!');

	    this.state.running = true;
	    this.stats.startTime = new Date();

	    log.success(`\nStarted at ${this.stats.startTime.toLocaleString()}`);
	    log.debug(
	      `authorId = "${redact(this.options.authorId)}"`,
	      `guildId = "${redact(this.options.guildId)}"`,
	      `channelId = "${redact(this.options.channelId)}"`,
	      `minId = "${redact(this.options.minId)}"`,
	      `maxId = "${redact(this.options.maxId)}"`,
	      `hasLink = ${!!this.options.hasLink}`,
	      `hasFile = ${!!this.options.hasFile}`,
	    );

	    if (this.onStart) this.onStart(this.state, this.stats);

	    do {
	      this.state.iterations++;

	      log.verb('Fetching messages...');
	      // Search messages
	      await this.search();

	      // Process results and find which messages should be deleted
	      await this.filterResponse();

	      log.verb(
	        `Grand total: ${this.state.grandTotal}`,
	        `(Messages in current page: ${this.state._seachResponse.messages.length}`,
	        `To be deleted: ${this.state._messagesToDelete.length}`,
	        `Skipped: ${this.state._skippedMessages.length})`,
	        `offset: ${this.state.offset}`
	      );
	      this.printStats();

	      // Calculate estimated time
	      this.calcEtr();
	      log.verb(`Estimated time remaining: ${msToHMS(this.stats.etr)}`);

	      // if there are messages to delete, delete them
	      if (this.state._messagesToDelete.length > 0) {

	        if (await this.confirm() === false) {
	          this.state.running = false; // break out of a job
	          break; // immmediately stop this iteration
	        }

	        await this.deleteMessagesFromList();
	      }
	      else if (this.state._skippedMessages.length > 0) {
	        // There are stuff, but nothing to delete (example a page full of system messages)
	        // check next page until we see a page with nothing in it (end of results).
	        const oldOffset = this.state.offset;
	        this.state.offset += this.state._skippedMessages.length;
	        log.verb('There\'s nothing we can delete on this page, checking next page...');
	        log.verb(`Skipped ${this.state._skippedMessages.length} out of ${this.state._seachResponse.messages.length} in this page.`, `(Offset was ${oldOffset}, ajusted to ${this.state.offset})`);
	      }
	      else {
	        log.verb('Ended because API returned an empty page.');
	        log.verb('[End state]', this.state);
	        if (isJob) break; // break without stopping if this is part of a job
	        this.state.running = false;
	      }

	      // wait before next page (fix search page not updating fast enough)
	      log.verb(`Waiting ${(this.options.searchDelay / 1000).toFixed(2)}s before next page...`);
	      await wait(this.options.searchDelay);

	    } while (this.state.running);

	    this.stats.endTime = new Date();
	    log.success(`Ended at ${this.stats.endTime.toLocaleString()}! Total time: ${msToHMS(this.stats.endTime.getTime() - this.stats.startTime.getTime())}`);
	    this.printStats();
	    log.debug(`Deleted ${this.state.delCount} messages, ${this.state.failCount} failed.\n`);

	    if (this.onStop) this.onStop(this.state, this.stats);
	  }

	  stop() {
	    this.state.running = false;
	    if (this.onStop) this.onStop(this.state, this.stats);
	  }

	  /** Calculate the estimated time remaining based on the current stats */
	  calcEtr() {
	    this.stats.etr = (this.options.searchDelay * Math.round(this.state.grandTotal / 25)) + ((this.options.deleteDelay + this.stats.avgPing) * this.state.grandTotal);
	  }

	  /** As for confirmation in the beggining process */
	  async confirm() {
	    if (!this.options.askForConfirmation) return true;

	    log.verb('Waiting for your confirmation...');
	    const preview = this.state._messagesToDelete.map(m => `${m.author.username}#${m.author.discriminator}: ${m.attachments.length ? '[ATTACHMENTS]' : m.content}`).join('\n');

	    const answer = await ask(
	      `Do you want to delete ~${this.state.grandTotal} messages? (Estimated time: ${msToHMS(this.stats.etr)})` +
	      '(The actual number of messages may be less, depending if you\'re using filters to skip some messages)' +
	      '\n\n---- Preview ----\n' +
	      preview
	    );

	    if (!answer) {
	      log.error('Aborted by you!');
	      return false;
	    }
	    else {
	      log.verb('OK');
	      this.options.askForConfirmation = false; // do not ask for confirmation again on the next request
	      return true;
	    }
	  }

	  async search() {
	    let API_SEARCH_URL;
	    if (this.options.guildId === '@me') API_SEARCH_URL = `https://discord.com/api/v9/channels/${this.options.channelId}/messages/`; // DMs
	    else API_SEARCH_URL = `https://discord.com/api/v9/guilds/${this.options.guildId}/messages/`; // Server

	    let resp;
	    try {
	      this.beforeRequest();
	      resp = await fetch(API_SEARCH_URL + 'search?' + queryString([
	        ['author_id', this.options.authorId || undefined],
	        ['channel_id', (this.options.guildId !== '@me' ? this.options.channelId : undefined) || undefined],
	        ['min_id', this.options.minId ? toSnowflake(this.options.minId) : undefined],
	        ['max_id', this.options.maxId ? toSnowflake(this.options.maxId) : undefined],
	        ['sort_by', 'timestamp'],
	        ['sort_order', 'desc'],
	        ['offset', this.state.offset],
	        ['has', this.options.hasLink ? 'link' : undefined],
	        ['has', this.options.hasFile ? 'file' : undefined],
	        ['content', this.options.content || undefined],
	        ['include_nsfw', this.options.includeNsfw ? true : undefined],
	      ]), {
	        headers: {
	          'Authorization': this.options.authToken,
	        }
	      });
	      this.afterRequest();
	    } catch (err) {
	      this.state.running = false;
	      log.error('Search request threw an error:', err);
	      throw err;
	    }

	    // not indexed yet
	    if (resp.status === 202) {
	      let w = (await resp.json()).retry_after * 1000;
	      w = w || this.stats.searchDelay; // Fix retry_after 0
	      this.stats.throttledCount++;
	      this.stats.throttledTotalTime += w;
	      log.warn(`This channel isn't indexed yet. Waiting ${w}ms for discord to index it...`);
	      await wait(w);
	      return await this.search();
	    }

	    if (!resp.ok) {
	      // searching messages too fast
	      if (resp.status === 429) {
	        let w = (await resp.json()).retry_after * 1000;
	        w = w || this.stats.searchDelay; // Fix retry_after 0

	        this.stats.throttledCount++;
	        this.stats.throttledTotalTime += w;
	        this.stats.searchDelay += w; // increase delay
	        w = this.stats.searchDelay;
	        log.warn(`Being rate limited by the API for ${w}ms! Increasing search delay...`);
	        this.printStats();
	        log.verb(`Cooling down for ${w * 2}ms before retrying...`);

	        await wait(w * 2);
	        return await this.search();
	      }
	      else {
	        this.state.running = false;
	        log.error(`Error searching messages, API responded with status ${resp.status}!\n`, await resp.json());
	        throw resp;
	      }
	    }
	    const data = await resp.json();
	    this.state._seachResponse = data;
	    console.log(PREFIX$1, 'search', data);
	    return data;
	  }

	  async filterResponse() {
	    const data = this.state._seachResponse;

	    // the search total will decrease as we delete stuff
	    const total = data.total_results;
	    if (total > this.state.grandTotal) this.state.grandTotal = total;

	    // search returns messages near the the actual message, only get the messages we searched for.
	    const discoveredMessages = data.messages.map(convo => convo.find(message => message.hit === true));

	    // we can only delete some types of messages, system messages are not deletable.
	    let messagesToDelete = discoveredMessages;
	    messagesToDelete = messagesToDelete.filter(msg => msg.type === 0 || (msg.type >= 6 && msg.type <= 21));
	    messagesToDelete = messagesToDelete.filter(msg => msg.pinned ? this.options.includePinned : true);

	    // custom filter of messages
	    try {
	      const regex = new RegExp(this.options.pattern, 'i');
	      messagesToDelete = messagesToDelete.filter(msg => regex.test(msg.content));
	    } catch (e) {
	      log.warn('Ignoring RegExp because pattern is malformed!', e);
	    }

	    // create an array containing everything we skipped. (used to calculate offset for next searches)
	    const skippedMessages = discoveredMessages.filter(msg => !messagesToDelete.find(m => m.id === msg.id));

	    this.state._messagesToDelete = messagesToDelete;
	    this.state._skippedMessages = skippedMessages;

	    console.log(PREFIX$1, 'filterResponse', this.state);
	  }

	  async deleteMessagesFromList() {
	    for (let i = 0; i < this.state._messagesToDelete.length; i++) {
	      const message = this.state._messagesToDelete[i];
	      if (!this.state.running) return log.error('Stopped by you!');

	      log.debug(
	        // `${((this.state.delCount + 1) / this.state.grandTotal * 100).toFixed(2)}%`,
	        `[${this.state.delCount + 1}/${this.state.grandTotal}] ` +
	        `<sup>${new Date(message.timestamp).toLocaleString()}</sup> ` +
	        `<b>${redact(message.author.username + '#' + message.author.discriminator)}</b>` +
	        `: <i>${redact(message.content).replace(/\n/g, '↵')}</i>` +
	        (message.attachments.length ? redact(JSON.stringify(message.attachments)) : ''),
	        `<sup>{ID:${redact(message.id)}}</sup>`
	      );

	      // Delete a single message (with retry)
	      let attempt = 0;
	      while (attempt < this.options.maxAttempt) {
	        const result = await this.deleteMessage(message);

	        if (result === 'RETRY') {
	          attempt++;
	          log.verb(`Retrying in ${this.options.deleteDelay}ms... (${attempt}/${this.options.maxAttempt})`);
	          await wait(this.options.deleteDelay);
	        }
	        else break;
	      }

	      this.calcEtr();
	      if (this.onProgress) this.onProgress(this.state, this.stats);

	      await wait(this.options.deleteDelay);
	    }
	  }

	  async deleteMessage(message) {
	    const API_DELETE_URL = `https://discord.com/api/v9/channels/${message.channel_id}/messages/${message.id}`;
	    let resp;
	    try {
	      this.beforeRequest();
	      resp = await fetch(API_DELETE_URL, {
	        method: 'DELETE',
	        headers: {
	          'Authorization': this.options.authToken,
	        },
	      });
	      this.afterRequest();
	    } catch (err) {
	      // no response error (e.g. network error)
	      log.error('Delete request throwed an error:', err);
	      log.verb('Related object:', redact(JSON.stringify(message)));
	      this.state.failCount++;
	      return 'FAILED';
	    }

	    if (!resp.ok) {
	      if (resp.status === 429) {
	        // deleting messages too fast
	        const w = (await resp.json()).retry_after * 1000;
	        this.stats.throttledCount++;
	        this.stats.throttledTotalTime += w;
	        this.options.deleteDelay = w; // increase delay
	        log.warn(`Being rate limited by the API for ${w}ms! Adjusted delete delay to ${this.options.deleteDelay}ms.`);
	        this.printStats();
	        log.verb(`Cooling down for ${w * 2}ms before retrying...`);
	        await wait(w * 2);
	        return 'RETRY';
	      } else {
	        const body = await resp.text();

	        try {
	          const r = JSON.parse(body);

	          if (resp.status === 400 && r.code === 50083) {
	            // 400 can happen if the thread is archived (code=50083)
	            // in this case we need to "skip" this message from the next search
	            // otherwise it will come up again in the next page (and fail to delete again)
	            log.warn('Error deleting message (Thread is archived). Will increment offset so we don\'t search this in the next page...');
	            this.state.offset++;
	            this.state.failCount++;
	            return 'FAIL_SKIP'; // Failed but we will skip it next time
	          }

	          log.error(`Error deleting message, API responded with status ${resp.status}!`, await resp.json());
	          log.verb('Related object:', redact(JSON.stringify(message)));
	          this.state.failCount++;
	          return 'FAILED';
	        } catch (e) {
	          log.error(`Fail to parse JSON. API responded with status ${resp.status}!`, body);
	        }
	      }
	    }

	    this.state.delCount++;
	    return 'OK';
	  }

	  #beforeTs = 0; // used to calculate latency
	  beforeRequest() {
	    this.#beforeTs = Date.now();
	  }
	  afterRequest() {
	    this.stats.lastPing = (Date.now() - this.#beforeTs);
	    this.stats.avgPing = this.stats.avgPing > 0 ? (this.stats.avgPing * 0.9) + (this.stats.lastPing * 0.1) : this.stats.lastPing;
	  }

	  printStats() {
	    log.verb(
	      `Delete delay: ${this.options.deleteDelay}ms, Search delay: ${this.options.searchDelay}ms`,
	      `Last Ping: ${this.stats.lastPing}ms, Average Ping: ${this.stats.avgPing | 0}ms`,
	    );
	    log.verb(
	      `Rate Limited: ${this.stats.throttledCount} times.`,
	      `Total time throttled: ${msToHMS(this.stats.throttledTotalTime)}.`
	    );
	  }
	}

	const MOVE = 0;
	const RESIZE_T = 1;
	const RESIZE_B = 2;
	const RESIZE_L = 4;
	const RESIZE_R = 8;
	const RESIZE_TL = RESIZE_T + RESIZE_L;
	const RESIZE_TR = RESIZE_T + RESIZE_R;
	const RESIZE_BL = RESIZE_B + RESIZE_L;
	const RESIZE_BR = RESIZE_B + RESIZE_R;

	/**
	 * Make an element draggable/resizable
	 * @author Victor N. wwww.vitim.us
	 */
	class DragResize {
	  constructor({ elm, moveHandle, options }) {
	    this.options = defaultArgs({
	      enabledDrag: true,
	      enabledResize: true,
	      minWidth: 200,
	      maxWidth: Infinity,
	      minHeight: 100,
	      maxHeight: Infinity,
	      dragAllowX: true,
	      dragAllowY: true,
	      resizeAllowX: true,
	      resizeAllowY: true,
	      draggingClass: 'drag',
	      useMouseEvents: true,
	      useTouchEvents: true,
	      createHandlers: true,
	    }, options);
	    Object.assign(this, options);
	    options = undefined;

	    elm.style.position = 'fixed';

	    this.drag_m = new Draggable(elm, moveHandle, MOVE, this.options);

	    if (this.options.createHandlers) {
	      this.el_t = createElement('div', { name: 'grab-t' }, elm);
	      this.drag_t = new Draggable(elm, this.el_t, RESIZE_T, this.options);
	      this.el_r = createElement('div', { name: 'grab-r' }, elm);
	      this.drag_r = new Draggable(elm, this.el_r, RESIZE_R, this.options);
	      this.el_b = createElement('div', { name: 'grab-b' }, elm);
	      this.drag_b = new Draggable(elm, this.el_b, RESIZE_B, this.options);
	      this.el_l = createElement('div', { name: 'grab-l' }, elm);
	      this.drag_l = new Draggable(elm, this.el_l, RESIZE_L, this.options);
	      this.el_tl = createElement('div', { name: 'grab-tl' }, elm);
	      this.drag_tl = new Draggable(elm, this.el_tl, RESIZE_TL, this.options);
	      this.el_tr = createElement('div', { name: 'grab-tr' }, elm);
	      this.drag_tr = new Draggable(elm, this.el_tr, RESIZE_TR, this.options);
	      this.el_br = createElement('div', { name: 'grab-br' }, elm);
	      this.drag_br = new Draggable(elm, this.el_br, RESIZE_BR, this.options);
	      this.el_bl = createElement('div', { name: 'grab-bl' }, elm);
	      this.drag_bl = new Draggable(elm, this.el_bl, RESIZE_BL, this.options);
	    }
	  }
	}

	class Draggable {
	  constructor(targetElm, handleElm, op, options) {
	    Object.assign(this, options);
	    options = undefined;

	    this._targetElm = targetElm;
	    this._handleElm = handleElm;

	    let vw = window.innerWidth;
	    let vh = window.innerHeight;
	    let initialX, initialY, initialT, initialL, initialW, initialH;

	    const clamp = (value, min, max) => value < min ? min : value > max ? max : value;

	    const moveOp = (x, y) => {
	      const deltaX = (x - initialX);
	      const deltaY = (y - initialY);
	      const t = clamp(initialT + deltaY, 0, vh - initialH);
	      const l = clamp(initialL + deltaX, 0, vw - initialW);
	      this._targetElm.style.top = t + 'px';
	      this._targetElm.style.left = l + 'px';
	    };

	    const resizeOp = (x, y) => {
	      x = clamp(x, 0, vw);
	      y = clamp(y, 0, vh);
	      const deltaX = (x - initialX);
	      const deltaY = (y - initialY);
	      const resizeDirX = (op & RESIZE_L) ? -1 : 1;
	      const resizeDirY = (op & RESIZE_T) ? -1 : 1;
	      const deltaXMax = (this.maxWidth - initialW);
	      const deltaXMin = (this.minWidth - initialW);
	      const deltaYMax = (this.maxHeight - initialH);
	      const deltaYMin = (this.minHeight - initialH);
	      const t = initialT + clamp(deltaY * resizeDirY, deltaYMin, deltaYMax) * resizeDirY;
	      const l = initialL + clamp(deltaX * resizeDirX, deltaXMin, deltaXMax) * resizeDirX;
	      const w = initialW + clamp(deltaX * resizeDirX, deltaXMin, deltaXMax);
	      const h = initialH + clamp(deltaY * resizeDirY, deltaYMin, deltaYMax);
	      if (op & RESIZE_T) { // resize ↑
	        this._targetElm.style.top = t + 'px';
	        this._targetElm.style.height = h + 'px';
	      }
	      if (op & RESIZE_B) { // resize ↓
	        this._targetElm.style.height = h + 'px';
	      }
	      if (op & RESIZE_L) { // resize ←
	        this._targetElm.style.left = l + 'px';
	        this._targetElm.style.width = w + 'px';
	      }
	      if (op & RESIZE_R) { // resize →
	        this._targetElm.style.width = w + 'px';
	      }
	    };

	    let operation = op === MOVE ? moveOp : resizeOp;

	    function dragStartHandler(e) {
	      const touch = e.type === 'touchstart';
	      if ((e.buttons === 1 || e.which === 1) || touch) {
	        e.preventDefault();
	        const x = touch ? e.touches[0].clientX : e.clientX;
	        const y = touch ? e.touches[0].clientY : e.clientY;
	        initialX = x;
	        initialY = y;
	        vw = window.innerWidth;
	        vh = window.innerHeight;
	        initialT = this._targetElm.offsetTop;
	        initialL = this._targetElm.offsetLeft;
	        initialW = this._targetElm.clientWidth;
	        initialH = this._targetElm.clientHeight;
	        if (this.useMouseEvents) {
	          document.addEventListener('mousemove', this._dragMoveHandler);
	          document.addEventListener('mouseup', this._dragEndHandler);
	        }
	        if (this.useTouchEvents) {
	          document.addEventListener('touchmove', this._dragMoveHandler, { passive: false });
	          document.addEventListener('touchend', this._dragEndHandler);
	        }
	        this._targetElm.classList.add(this.draggingClass);
	      }
	    }

	    function dragMoveHandler(e) {
	      e.preventDefault();
	      let x, y;
	      const touch = e.type === 'touchmove';
	      if (touch) {
	        const t = e.touches[0];
	        x = t.clientX;
	        y = t.clientY;
	      } else { //mouse
	        // If the button is not down, dispatch a "fake" mouse up event, to stop listening to mousemove
	        // This happens when the mouseup is not captured (outside the browser)
	        if ((e.buttons || e.which) !== 1) {
	          this._dragEndHandler();
	          return;
	        }
	        x = e.clientX;
	        y = e.clientY;
	      }
	      // perform drag / resize operation
	      operation(x, y);
	    }

	    function dragEndHandler(e) {
	      if (this.useMouseEvents) {
	        document.removeEventListener('mousemove', this._dragMoveHandler);
	        document.removeEventListener('mouseup', this._dragEndHandler);
	      }
	      if (this.useTouchEvents) {
	        document.removeEventListener('touchmove', this._dragMoveHandler);
	        document.removeEventListener('touchend', this._dragEndHandler);
	      }
	      this._targetElm.classList.remove(this.draggingClass);
	    }

	    // We need to bind the handlers to this instance
	    this._dragStartHandler = dragStartHandler.bind(this);
	    this._dragMoveHandler = dragMoveHandler.bind(this);
	    this._dragEndHandler = dragEndHandler.bind(this);

	    this.enable();
	  }

	  /** Turn on the drag and drop of the instance */
	  enable() {
	    this.destroy(); // prevent events from getting binded twice
	    if (this.useMouseEvents) this._handleElm.addEventListener('mousedown', this._dragStartHandler);
	    if (this.useTouchEvents) this._handleElm.addEventListener('touchstart', this._dragStartHandler, { passive: false });
	  }

	  /** Teardown all events bound to the document and elements. You can resurrect this instance by calling enable() */
	  destroy() {
	    this._targetElm.classList.remove(this.draggingClass);
	    if (this.useMouseEvents) {
	      this._handleElm.removeEventListener('mousedown', this._dragStartHandler);
	      document.removeEventListener('mousemove', this._dragMoveHandler);
	      document.removeEventListener('mouseup', this._dragEndHandler);
	    }
	    if (this.useTouchEvents) {
	      this._handleElm.removeEventListener('touchstart', this._dragStartHandler);
	      document.removeEventListener('touchmove', this._dragMoveHandler);
	      document.removeEventListener('touchend', this._dragEndHandler);
	    }
	  }
=======
	const PREFIX$1 = '[UNDISCORD]';

	/**
	 * Delete all messages in a Discord channel or DM
	 * @author Victornpb <https://www.github.com/victornpb>
	 * @see https://github.com/victornpb/undiscord
	 */
	class UndiscordCore {

	  options = {
	    authToken: null, // Your authorization token
	    authorId: null, // Author of the messages you want to delete
	    guildId: null, // Server were the messages are located
	    channelId: null, // Channel were the messages are located
	    minId: null, // Only delete messages after this, leave blank do delete all
	    maxId: null, // Only delete messages before this, leave blank do delete all
	    content: null, // Filter messages that contains this text content
	    hasLink: null, // Filter messages that contains link
	    hasFile: null, // Filter messages that contains file
	    includeNsfw: null, // Search in NSFW channels
	    includePinned: null, // Delete messages that are pinned
	    pattern: null, // Only delete messages that match the regex (insensitive)
	    searchDelay: null, // Delay each time we fetch for more messages
	    deleteDelay: null, // Delay between each delete operation
	    maxAttempt: 2, // Attempts to delete a single message if it fails
	    askForConfirmation: true,
	  };

	  state = {
	    running: false,
	    delCount: 0,
	    failCount: 0,
	    grandTotal: 0,
	    offset: 0,
	    iterations: 0,

	    _seachResponse: null,
	    _messagesToDelete: [],
	    _skippedMessages: [],
	  };

	  stats = {
	    startTime: new Date(), // start time
	    throttledCount: 0, // how many times you have been throttled
	    throttledTotalTime: 0, // the total amount of time you spent being throttled
	    lastPing: null, // the most recent ping
	    avgPing: null, // average ping used to calculate the estimated remaining time
	    etr: 0,
	  };

	  // events
	  onStart = undefined;
	  onProgress = undefined;
	  onStop = undefined;

	  resetState() {
	    this.state = {
	      running: false,
	      delCount: 0,
	      failCount: 0,
	      grandTotal: 0,
	      offset: 0,
	      iterations: 0,

	      _seachResponse: null,
	      _messagesToDelete: [],
	      _skippedMessages: [],
	    };

	    this.options.askForConfirmation = true;
	  }

	  /** Automate the deletion process of multiple channels */
	  async runBatch(queue) {
	    if (this.state.running) return log.error('Already running!');

	    log.info(`Runnning batch with queue of ${queue.length} jobs`);
	    for (let i = 0; i < queue.length; i++) {
	      const job = queue[i];
	      log.info('Starting job...', `(${i + 1}/${queue.length})`);

	      // set options
	      this.options = {
	        ...this.options, // keep current options
	        ...job, // override with options for that job
	      };

	      await this.run(true);
	      if (!this.state.running) break;

	      log.info('Job ended.', `(${i + 1}/${queue.length})`);
	      this.resetState();
	      this.options.askForConfirmation = false;
	      this.state.running = true; // continue running
	    }

	    log.info('Batch finished.');
	    this.state.running = false;
	  }

	  /** Start the deletion process */
	  async run(isJob = false) {
	    if (this.state.running && !isJob) return log.error('Already running!');

	    this.state.running = true;
	    this.stats.startTime = new Date();

	    log.success(`\nStarted at ${this.stats.startTime.toLocaleString()}`);
	    log.debug(
	      `authorId = "${redact(this.options.authorId)}"`,
	      `guildId = "${redact(this.options.guildId)}"`,
	      `channelId = "${redact(this.options.channelId)}"`,
	      `minId = "${redact(this.options.minId)}"`,
	      `maxId = "${redact(this.options.maxId)}"`,
	      `hasLink = ${!!this.options.hasLink}`,
	      `hasFile = ${!!this.options.hasFile}`,
	    );

	    if (this.onStart) this.onStart(this.state, this.stats);

	    do {
	      this.state.iterations++;

	      log.verb('Fetching messages...');
	      // Search messages
	      await this.search();

	      // Process results and find which messages should be deleted
	      await this.filterResponse();

	      log.verb(
	        `Grand total: ${this.state.grandTotal}`,
	        `(Messages in current page: ${this.state._seachResponse.messages.length}`,
	        `To be deleted: ${this.state._messagesToDelete.length}`,
	        `Skipped: ${this.state._skippedMessages.length})`,
	        `offset: ${this.state.offset}`
	      );
	      this.printStats();

	      // Calculate estimated time
	      this.calcEtr();
	      log.verb(`Estimated time remaining: ${msToHMS(this.stats.etr)}`);

	      // if there are messages to delete, delete them
	      if (this.state._messagesToDelete.length > 0) {

	        if (await this.confirm() === false) {
	          this.state.running = false; // break out of a job
	          break; // immmediately stop this iteration
	        }

	        await this.deleteMessagesFromList();
	      }
	      else if (this.state._skippedMessages.length > 0) {
	        // There are stuff, but nothing to delete (example a page full of system messages)
	        // check next page until we see a page with nothing in it (end of results).
	        const oldOffset = this.state.offset;
	        this.state.offset += this.state._skippedMessages.length;
	        log.verb('There\'s nothing we can delete on this page, checking next page...');
	        log.verb(`Skipped ${this.state._skippedMessages.length} out of ${this.state._seachResponse.messages.length} in this page.`, `(Offset was ${oldOffset}, ajusted to ${this.state.offset})`);
	      }
	      else {
	        log.verb('Ended because API returned an empty page.');
	        log.verb('[End state]', this.state);
	        if (isJob) break; // break without stopping if this is part of a job
	        this.state.running = false;
	      }
	      
	      // wait before next page (fix search page not updating fast enough)
	      log.verb(`Waiting ${(this.options.searchDelay/1000).toFixed(2)}s before next page...`);
	      await wait(this.options.searchDelay);

	    } while (this.state.running);

	    this.stats.endTime = new Date();
	    log.success(`Ended at ${this.stats.endTime.toLocaleString()}! Total time: ${msToHMS(this.stats.endTime.getTime() - this.stats.startTime.getTime())}`);
	    this.printStats();
	    log.debug(`Deleted ${this.state.delCount} messages, ${this.state.failCount} failed.\n`);

	    if (this.onStop) this.onStop(this.state, this.stats);
	  }

	  stop() {
	    this.state.running = false;
	    if (this.onStop) this.onStop(this.state, this.stats);
	  }

	  /** Calculate the estimated time remaining based on the current stats */
	  calcEtr() {
	    this.stats.etr = (this.options.searchDelay * Math.round(this.state.grandTotal / 25)) + ((this.options.deleteDelay + this.stats.avgPing) * this.state.grandTotal);
	  }

	  /** As for confirmation in the beggining process */
	  async confirm() {
	    if (!this.options.askForConfirmation) return true;

	    log.verb('Waiting for your confirmation...');
	    const preview = this.state._messagesToDelete.map(m => `${m.author.username}#${m.author.discriminator}: ${m.attachments.length ? '[ATTACHMENTS]' : m.content}`).join('\n');

	    const answer = await ask(
	      `Do you want to delete ~${this.state.grandTotal} messages? (Estimated time: ${msToHMS(this.stats.etr)})` +
	      '(The actual number of messages may be less, depending if you\'re using filters to skip some messages)' +
	      '\n\n---- Preview ----\n' +
	      preview
	    );

	    if (!answer) {
	      log.error('Aborted by you!');
	      return false;
	    }
	    else {
	      log.verb('OK');
	      this.options.askForConfirmation = false; // do not ask for confirmation again on the next request
	      return true;
	    }
	  }

	  async search() {
	    let API_SEARCH_URL;
	    if (this.options.guildId === '@me') API_SEARCH_URL = `https://discord.com/api/v9/channels/${this.options.channelId}/messages/`; // DMs
	    else API_SEARCH_URL = `https://discord.com/api/v9/guilds/${this.options.guildId}/messages/`; // Server

	    let resp;
	    try {
	      this.beforeRequest();
	      resp = await fetch(API_SEARCH_URL + 'search?' + queryString([
	        ['author_id', this.options.authorId || undefined],
	        ['channel_id', (this.options.guildId !== '@me' ? this.options.channelId : undefined) || undefined],
	        ['min_id', this.options.minId ? toSnowflake(this.options.minId) : undefined],
	        ['max_id', this.options.maxId ? toSnowflake(this.options.maxId) : undefined],
	        ['sort_by', 'timestamp'],
	        ['sort_order', 'desc'],
	        ['offset', this.state.offset],
	        ['has', this.options.hasLink ? 'link' : undefined],
	        ['has', this.options.hasFile ? 'file' : undefined],
	        ['content', this.options.content || undefined],
	        ['include_nsfw', this.options.includeNsfw ? true : undefined],
	      ]), {
	        headers: {
	          'Authorization': this.options.authToken,
	        }
	      });
	      this.afterRequest();
	    } catch (err) {
	      this.state.running = false;
	      log.error('Search request threw an error:', err);
	      throw err;
	    }

	    // not indexed yet
	    if (resp.status === 202) {
	      let w = (await resp.json()).retry_after * 1000;
	      w = w || this.stats.searchDelay; // Fix retry_after 0
	      this.stats.throttledCount++;
	      this.stats.throttledTotalTime += w;
	      log.warn(`This channel isn't indexed yet. Waiting ${w}ms for discord to index it...`);
	      await wait(w);
	      return await this.search();
	    }

	    if (!resp.ok) {
	      // searching messages too fast
	      if (resp.status === 429) {
	        let w = (await resp.json()).retry_after * 1000;
	        w = w || this.stats.searchDelay; // Fix retry_after 0
	        
	        this.stats.throttledCount++;
	        this.stats.throttledTotalTime += w;
	        this.stats.searchDelay += w; // increase delay
	        w = this.stats.searchDelay;
	        log.warn(`Being rate limited by the API for ${w}ms! Increasing search delay...`);
	        this.printStats();
	        log.verb(`Cooling down for ${w * 2}ms before retrying...`);

	        await wait(w * 2);
	        return await this.search();
	      } 
	      else {
	        this.state.running = false;
	        log.error(`Error searching messages, API responded with status ${resp.status}!\n`, await resp.json());
	        throw resp;
	      }
	    }
	    const data = await resp.json();
	    this.state._seachResponse = data;
	    console.log(PREFIX$1, 'search', data);
	    return data;
	  }

	  async filterResponse() {
	    const data = this.state._seachResponse;

	    // the search total will decrease as we delete stuff
	    const total = data.total_results;
	    if (total > this.state.grandTotal) this.state.grandTotal = total;

	    // search returns messages near the the actual message, only get the messages we searched for.
	    const discoveredMessages = data.messages.map(convo => convo.find(message => message.hit === true));

	    // we can only delete some types of messages, system messages are not deletable.
	    let messagesToDelete = discoveredMessages;
	    messagesToDelete = messagesToDelete.filter(msg => msg.type === 0 || (msg.type >= 6 && msg.type <= 21));
	    messagesToDelete = messagesToDelete.filter(msg =>  msg.pinned ? this.options.includePinned : true);

	    // custom filter of messages
	    try {
	      const regex = new RegExp(this.options.pattern, 'i');
	      messagesToDelete = messagesToDelete.filter(msg => regex.test(msg.content));
	    } catch (e) {
	      log.warn('Ignoring RegExp because pattern is malformed!', e);
	    }

	    // create an array containing everything we skipped. (used to calculate offset for next searches)
	    const skippedMessages = discoveredMessages.filter(msg => !messagesToDelete.find(m => m.id === msg.id));

	    this.state._messagesToDelete = messagesToDelete;
	    this.state._skippedMessages = skippedMessages;

	    console.log(PREFIX$1, 'filterResponse', this.state);
	  }

	  async deleteMessagesFromList() {
	    for (let i = 0; i < this.state._messagesToDelete.length; i++) {
	      const message = this.state._messagesToDelete[i];
	      if (!this.state.running) return log.error('Stopped by you!');

	      log.debug(
	        // `${((this.state.delCount + 1) / this.state.grandTotal * 100).toFixed(2)}%`,
	        `[${this.state.delCount + 1}/${this.state.grandTotal}] `+
	        `<sup>${new Date(message.timestamp).toLocaleString()}</sup> `+
	        `<b>${redact(message.author.username + '#' + message.author.discriminator)}</b>`+
	        `: <i>${redact(message.content).replace(/\n/g, '↵')}</i>`+
	        (message.attachments.length ? redact(JSON.stringify(message.attachments)) : ''),
	        `<sup>{ID:${redact(message.id)}}</sup>`
	      );

	      // Delete a single message (with retry)
	      let attempt = 0;
	      while (attempt < this.options.maxAttempt) {
	        const result = await this.deleteMessage(message);

	        if (result === 'RETRY') {
	          attempt++;
	          log.verb(`Retrying in ${this.options.deleteDelay}ms... (${attempt}/${this.options.maxAttempt})`);
	          await wait(this.options.deleteDelay);
	        }
	        else break;
	      }

	      this.calcEtr();
	      if (this.onProgress) this.onProgress(this.state, this.stats);

	      await wait(this.options.deleteDelay);
	    }
	  }

	  async deleteMessage(message) {
	    const API_DELETE_URL = `https://discord.com/api/v9/channels/${message.channel_id}/messages/${message.id}`;
	    let resp;
	    try {
	      this.beforeRequest();
	      resp = await fetch(API_DELETE_URL, {
	        method: 'DELETE',
	        headers: {
	          'Authorization': this.options.authToken,
	        },
	      });
	      this.afterRequest();
	    } catch (err) {
	      // no response error (e.g. network error)
	      log.error('Delete request throwed an error:', err);
	      log.verb('Related object:', redact(JSON.stringify(message)));
	      this.state.failCount++;
	      return 'FAILED';
	    }

	    if (!resp.ok) {
	      if (resp.status === 429) {
	        // deleting messages too fast
	        const w = (await resp.json()).retry_after * 1000;
	        this.stats.throttledCount++;
	        this.stats.throttledTotalTime += w;
	        this.options.deleteDelay = w; // increase delay
	        log.warn(`Being rate limited by the API for ${w}ms! Adjusted delete delay to ${this.options.deleteDelay}ms.`);
	        this.printStats();
	        log.verb(`Cooling down for ${w * 2}ms before retrying...`);
	        await wait(w * 2);
	        return 'RETRY';
	      } else {
	        // other error
	        log.error(`Error deleting message, API responded with status ${resp.status}!`, await resp.json());
	        log.verb('Related object:', redact(JSON.stringify(message)));
	        this.state.failCount++;
	        return 'FAILED';
	      }
	    }

	    this.state.delCount++;
	    return 'OK';
	  }

	  #beforeTs = 0; // used to calculate latency
	  beforeRequest() {
	    this.#beforeTs = Date.now();
	  }
	  afterRequest() {
	    this.stats.lastPing = (Date.now() - this.#beforeTs);
	    this.stats.avgPing = this.stats.avgPing > 0 ? (this.stats.avgPing * 0.9) + (this.stats.lastPing * 0.1) : this.stats.lastPing;
	  }

	  printStats() {
	    log.verb(
	      `Delete delay: ${this.options.deleteDelay}ms, Search delay: ${this.options.searchDelay}ms`,
	      `Last Ping: ${this.stats.lastPing}ms, Average Ping: ${this.stats.avgPing | 0}ms`,
	    );
	    log.verb(
	      `Rate Limited: ${this.stats.throttledCount} times.`,
	      `Total time throttled: ${msToHMS(this.stats.throttledTotalTime)}.`
	    );
	  }
>>>>>>> 3151c8c8
	}

	const MOVE = 0;
	const RESIZE_T = 1;
	const RESIZE_B = 2;
	const RESIZE_L = 4;
	const RESIZE_R = 8;
	const RESIZE_TL = RESIZE_T + RESIZE_L;
	const RESIZE_TR = RESIZE_T + RESIZE_R;
	const RESIZE_BL = RESIZE_B + RESIZE_L;
	const RESIZE_BR = RESIZE_B + RESIZE_R;

	/**
	 * Make an element draggable/resizable
	 * @author Victor N. wwww.vitim.us
	 */
	class DragResize {
	  constructor({ elm, moveHandle, options }) {
	    this.options = defaultArgs({
	      enabledDrag: true,
	      enabledResize: true,
	      minWidth: 200,
	      maxWidth: Infinity,
	      minHeight: 100,
	      maxHeight: Infinity,
	      dragAllowX: true,
	      dragAllowY: true,
	      resizeAllowX: true,
	      resizeAllowY: true,
	      draggingClass: 'drag',
	      useMouseEvents: true,
	      useTouchEvents: true,
	      createHandlers: true,
	    }, options);
	    Object.assign(this, options);
	    options = undefined;

	    elm.style.position = 'fixed';

	    this.drag_m = new Draggable(elm, moveHandle, MOVE, this.options);

	    if (this.options.createHandlers) {
	      this.el_t = createElement('div', { name: 'grab-t' }, elm);
	      this.drag_t = new Draggable(elm, this.el_t, RESIZE_T, this.options);
	      this.el_r = createElement('div', { name: 'grab-r' }, elm);
	      this.drag_r = new Draggable(elm, this.el_r, RESIZE_R, this.options);
	      this.el_b = createElement('div', { name: 'grab-b' }, elm);
	      this.drag_b = new Draggable(elm, this.el_b, RESIZE_B, this.options);
	      this.el_l = createElement('div', { name: 'grab-l' }, elm);
	      this.drag_l = new Draggable(elm, this.el_l, RESIZE_L, this.options);
	      this.el_tl = createElement('div', { name: 'grab-tl' }, elm);
	      this.drag_tl = new Draggable(elm, this.el_tl, RESIZE_TL, this.options);
	      this.el_tr = createElement('div', { name: 'grab-tr' }, elm);
	      this.drag_tr = new Draggable(elm, this.el_tr, RESIZE_TR, this.options);
	      this.el_br = createElement('div', { name: 'grab-br' }, elm);
	      this.drag_br = new Draggable(elm, this.el_br, RESIZE_BR, this.options);
	      this.el_bl = createElement('div', { name: 'grab-bl' }, elm);
	      this.drag_bl = new Draggable(elm, this.el_bl, RESIZE_BL, this.options);
	    }
	  }
	}

	class Draggable {
	  constructor(targetElm, handleElm, op, options) {
	    Object.assign(this, options);
	    options = undefined;

	    this._targetElm = targetElm;
	    this._handleElm = handleElm;

	    let vw = window.innerWidth;
	    let vh = window.innerHeight;
	    let initialX, initialY, initialT, initialL, initialW, initialH;

	    const clamp = (value, min, max) => value < min ? min : value > max ? max : value;

	    const moveOp = (x, y) => {
	      const deltaX = (x - initialX);
	      const deltaY = (y - initialY);
	      const t = clamp(initialT + deltaY, 0, vh - initialH);
	      const l = clamp(initialL + deltaX, 0, vw - initialW);
	      this._targetElm.style.top = t + 'px';
	      this._targetElm.style.left = l + 'px';
	    };

	    const resizeOp = (x, y) => {
	      x = clamp(x, 0, vw);
	      y = clamp(y, 0, vh);
	      const deltaX = (x - initialX);
	      const deltaY = (y - initialY);
	      const resizeDirX = (op & RESIZE_L) ? -1 : 1;
	      const resizeDirY = (op & RESIZE_T) ? -1 : 1;
	      const deltaXMax = (this.maxWidth - initialW);
	      const deltaXMin = (this.minWidth - initialW);
	      const deltaYMax = (this.maxHeight - initialH);
	      const deltaYMin = (this.minHeight - initialH);
	      const t = initialT + clamp(deltaY * resizeDirY, deltaYMin, deltaYMax) * resizeDirY;
	      const l = initialL + clamp(deltaX * resizeDirX, deltaXMin, deltaXMax) * resizeDirX;
	      const w = initialW + clamp(deltaX * resizeDirX, deltaXMin, deltaXMax);
	      const h = initialH + clamp(deltaY * resizeDirY, deltaYMin, deltaYMax);
	      if (op & RESIZE_T) { // resize ↑
	        this._targetElm.style.top = t + 'px';
	        this._targetElm.style.height = h + 'px';
	      }
	      if (op & RESIZE_B) { // resize ↓
	        this._targetElm.style.height = h + 'px';
	      }
	      if (op & RESIZE_L) { // resize ←
	        this._targetElm.style.left = l + 'px';
	        this._targetElm.style.width = w + 'px';
	      }
	      if (op & RESIZE_R) { // resize →
	        this._targetElm.style.width = w + 'px';
	      }
	    };

	    let operation = op === MOVE ? moveOp : resizeOp;

	    function dragStartHandler(e) {
	      const touch = e.type === 'touchstart';
	      if ((e.buttons === 1 || e.which === 1) || touch) {
	        e.preventDefault();
	        const x = touch ? e.touches[0].clientX : e.clientX;
	        const y = touch ? e.touches[0].clientY : e.clientY;
	        initialX = x;
	        initialY = y;
	        vw = window.innerWidth;
	        vh = window.innerHeight;
	        initialT = this._targetElm.offsetTop;
	        initialL = this._targetElm.offsetLeft;
	        initialW = this._targetElm.clientWidth;
	        initialH = this._targetElm.clientHeight;
	        if (this.useMouseEvents) {
	          document.addEventListener('mousemove', this._dragMoveHandler);
	          document.addEventListener('mouseup', this._dragEndHandler);
	        }
	        if (this.useTouchEvents) {
	          document.addEventListener('touchmove', this._dragMoveHandler, { passive: false });
	          document.addEventListener('touchend', this._dragEndHandler);
	        }
	        this._targetElm.classList.add(this.draggingClass);
	      }
	    }

	    function dragMoveHandler(e) {
	      e.preventDefault();
	      let x, y;
	      const touch = e.type === 'touchmove';
	      if (touch) {
	        const t = e.touches[0];
	        x = t.clientX;
	        y = t.clientY;
	      } else { //mouse
	        // If the button is not down, dispatch a "fake" mouse up event, to stop listening to mousemove
	        // This happens when the mouseup is not captured (outside the browser)
	        if ((e.buttons || e.which) !== 1) {
	          this._dragEndHandler();
	          return;
	        }
	        x = e.clientX;
	        y = e.clientY;
	      }
	      // perform drag / resize operation
	      operation(x, y);
	    }

	    function dragEndHandler(e) {
	      if (this.useMouseEvents) {
	        document.removeEventListener('mousemove', this._dragMoveHandler);
	        document.removeEventListener('mouseup', this._dragEndHandler);
	      }
	      if (this.useTouchEvents) {
	        document.removeEventListener('touchmove', this._dragMoveHandler);
	        document.removeEventListener('touchend', this._dragEndHandler);
	      }
	      this._targetElm.classList.remove(this.draggingClass);
	    }

	    // We need to bind the handlers to this instance
	    this._dragStartHandler = dragStartHandler.bind(this);
	    this._dragMoveHandler = dragMoveHandler.bind(this);
	    this._dragEndHandler = dragEndHandler.bind(this);

	    this.enable();
	  }

	  /** Turn on the drag and drop of the instance */
	  enable() {
	    this.destroy(); // prevent events from getting binded twice
	    if (this.useMouseEvents) this._handleElm.addEventListener('mousedown', this._dragStartHandler);
	    if (this.useTouchEvents) this._handleElm.addEventListener('touchstart', this._dragStartHandler, { passive: false });
	  }

	  /** Teardown all events bound to the document and elements. You can resurrect this instance by calling enable() */
	  destroy() {
	    this._targetElm.classList.remove(this.draggingClass);
	    if (this.useMouseEvents) {
	      this._handleElm.removeEventListener('mousedown', this._dragStartHandler);
	      document.removeEventListener('mousemove', this._dragMoveHandler);
	      document.removeEventListener('mouseup', this._dragEndHandler);
	    }
	    if (this.useTouchEvents) {
	      this._handleElm.removeEventListener('touchstart', this._dragStartHandler);
	      document.removeEventListener('touchmove', this._dragMoveHandler);
	      document.removeEventListener('touchend', this._dragEndHandler);
	    }
	  }
	}

	function createElement(tag='div', attrs, parent) {
	  const elm = document.createElement(tag);
	  if (attrs) Object.entries(attrs).forEach(([k, v]) => elm.setAttribute(k, v));
	  if (parent) parent.appendChild(elm);
	  return elm;
	}

	function defaultArgs(defaults, options) {
	  function isObj(x) { return x !== null && typeof x === 'object'; }
	  function hasOwn(obj, prop) { return Object.prototype.hasOwnProperty.call(obj, prop); }
	  if (isObj(options)) for (let prop in defaults) {
	    if (hasOwn(defaults, prop) && hasOwn(options, prop) && options[prop] !== undefined) {
	      if (isObj(defaults[prop])) defaultArgs(defaults[prop], options[prop]);
	      else defaults[prop] = options[prop];
	    }
	  }
	  return defaults;
	}

	function createElm(html) {
	  const temp = document.createElement('div');
	  temp.innerHTML = html;
	  return temp.removeChild(temp.firstElementChild);
	}

	function insertCss(css) {
	  const style = document.createElement('style');
	  style.appendChild(document.createTextNode(css));
	  document.head.appendChild(style);
	  return style;
	}

	const messagePickerCss = `
body.undiscord-pick-message [data-list-id="chat-messages"] {
  background-color: var(--background-secondary-alt);
  box-shadow: inset 0 0 0px 2px var(--button-outline-brand-border);
}

body.undiscord-pick-message [id^="message-content-"]:hover {
  cursor: pointer;
  cursor: cell;
  background: var(--background-message-automod-hover);
}
body.undiscord-pick-message [id^="message-content-"]:hover::after {
  position: absolute;
  top: calc(50% - 11px);
  left: 4px;
  z-index: 1;
  width: 65px;
  height: 22px;
  line-height: 22px;
  font-family: var(--font-display);
  background-color: var(--button-secondary-background);
  color: var(--header-secondary);
  font-size: 12px;
  font-weight: 500;
  text-transform: uppercase;
  text-align: center;
  border-radius: 3px;
  content: 'This 👉';
}
body.undiscord-pick-message.before [id^="message-content-"]:hover::after {
  content: 'Before 👆';
}
body.undiscord-pick-message.after [id^="message-content-"]:hover::after {
  content: 'After 👇';
}
`;

	const messagePicker = {
	  init() {
	    insertCss(messagePickerCss);
	  },
	  grab(auxiliary) {
	    return new Promise((resolve, reject) => {
	      document.body.classList.add('undiscord-pick-message');
	      if (auxiliary) document.body.classList.add(auxiliary);
	      function clickHandler(e) {
	        const message = e.target.closest('[id^="message-content-"]');
	        if (message) {
	          e.preventDefault();
	          e.stopPropagation();
	          e.stopImmediatePropagation();
	          if (auxiliary) document.body.classList.remove(auxiliary);
	          document.body.classList.remove('undiscord-pick-message');
	          document.removeEventListener('click', clickHandler);
	          try {
	            resolve(message.id.match(/message-content-(\d+)/)[1]);
	          } catch (e) {
	            resolve(null);
	          }
	        }
	      }
	      document.addEventListener('click', clickHandler);
	    });
	  }
	};
	window.messagePicker = messagePicker;

	function getToken() {
	  window.dispatchEvent(new Event('beforeunload'));
	  const LS = document.body.appendChild(document.createElement('iframe')).contentWindow.localStorage;
	  try {
	    return JSON.parse(LS.token);
	  } catch {
	    log.info('Could not automatically detect Authorization Token in local storage!');
	    log.info('Attempting to grab token using webpack');
	    return (window.webpackChunkdiscord_app.push([[''], {}, e => { window.m = []; for (let c in e.c) window.m.push(e.c[c]); }]), window.m).find(m => m?.exports?.default?.getToken !== void 0).exports.default.getToken();
	  }
	}

	function getAuthorId() {
	  const LS = document.body.appendChild(document.createElement('iframe')).contentWindow.localStorage;
	  return JSON.parse(LS.user_id_cache);
	}

	function getGuildId() {
	  const m = location.href.match(/channels\/([\w@]+)\/(\d+)/);
	  if (m) return m[1];
	  else alert('Could not find the Guild ID!\nPlease make sure you are on a Server or DM.');
	}

	function getChannelId() {
	  const m = location.href.match(/channels\/([\w@]+)\/(\d+)/);
	  if (m) return m[2];
	  else alert('Could not find the Channel ID!\nPlease make sure you are on a Channel or DM.');
	}

	function fillToken() {
	  try {
	    return getToken();
	  } catch (err) {
	    log.verb(err);
	    log.error('Could not automatically detect Authorization Token!');
	    log.info('Please make sure Undiscord is up to date');
	    log.debug('Alternatively, you can try entering a Token manually in the "Advanced Settings" section.');
	  }
	  return '';
	}

	const PREFIX = '[UNDISCORD]';

	// -------------------------- User interface ------------------------------- //

	// links
	const HOME = 'https://github.com/victornpb/undiscord';
	const WIKI = 'https://github.com/victornpb/undiscord/wiki';

	const undiscordCore = new UndiscordCore();
	messagePicker.init();

	const ui = {
	  undiscordWindow: null,
	  undiscordBtn: null,
	  logArea: null,
	  autoScroll: null,

	  // progress handler
	  progressMain: null,
	  progressIcon: null,
	  percent: null,
	};
	const $ = s => ui.undiscordWindow.querySelector(s);

	function initUI() {

	  insertCss(themeCss);
	  insertCss(mainCss);
	  insertCss(dragCss);

	  // create undiscord window
	  const undiscordUI = replaceInterpolations(undiscordTemplate, {
	    VERSION,
	    HOME,
	    WIKI,
	  });
	  ui.undiscordWindow = createElm(undiscordUI);
	  document.body.appendChild(ui.undiscordWindow);

	  // enable drag and resize on undiscord window
	  new DragResize({ elm: ui.undiscordWindow, moveHandle: $('.header') });

	  // create undiscord Trash icon
	  ui.undiscordBtn = createElm(buttonHtml);
	  ui.undiscordBtn.onclick = toggleWindow;
	  function mountBtn() {
	    const toolbar = document.querySelector('#app-mount [class^=toolbar]');
	    if (toolbar) toolbar.appendChild(ui.undiscordBtn);
	  }
	  mountBtn();
	  // watch for changes and re-mount button if necessary
	  const discordElm = document.querySelector('#app-mount');
	  let observerThrottle = null;
	  const observer = new MutationObserver((_mutationsList, _observer) => {
	    if (observerThrottle) return;
	    observerThrottle = setTimeout(() => {
	      observerThrottle = null;
	      if (!discordElm.contains(ui.undiscordBtn)) mountBtn(); // re-mount the button to the toolbar
	    }, 3000);
	  });
	  observer.observe(discordElm, { attributes: false, childList: true, subtree: true });

	  function toggleWindow() {
	    if (ui.undiscordWindow.style.display !== 'none') {
	      ui.undiscordWindow.style.display = 'none';
	      ui.undiscordBtn.style.color = 'var(--interactive-normal)';
	    }
	    else {
	      ui.undiscordWindow.style.display = '';
	      ui.undiscordBtn.style.color = 'var(--interactive-active)';
	    }
	  }

	  // cached elements
	  ui.logArea = $('#logArea');
	  ui.autoScroll = $('#autoScroll');
	  ui.progressMain = $('#progressBar');
	  ui.progressIcon = ui.undiscordBtn.querySelector('progress');
	  ui.percent = $('#progressPercent');

	  // register event listeners
	  $('#hide').onclick = toggleWindow;
	  $('#toggleSidebar').onclick = ()=> ui.undiscordWindow.classList.toggle('hide-sidebar');
	  $('button#start').onclick = startAction;
	  $('button#stop').onclick = stopAction;
	  $('button#clear').onclick = () => ui.logArea.innerHTML = '';
	  $('button#getAuthor').onclick = () => $('input#authorId').value = getAuthorId();
	  $('button#getGuild').onclick = () => {
	    const guildId = $('input#guildId').value = getGuildId();
	    if (guildId === '@me') $('input#channelId').value = getChannelId();
	  };
	  $('button#getChannel').onclick = () => {
	    $('input#channelId').value = getChannelId();
	    $('input#guildId').value = getGuildId();
	  };
	  $('#redact').onchange = () => {
	    const b = ui.undiscordWindow.classList.toggle('redact');
	    if (b) alert('This mode will attempt to hide personal information, so you can screen share / take screenshots.\nAlways double check you are not sharing sensitive information!');
	  };
	  $('#pickMessageAfter').onclick = async () => {
	    alert('Select a message on the chat.\nThe message below it will be deleted.');
	    toggleWindow();
	    const id = await messagePicker.grab('after');
	    if (id) $('input#minId').value = id;
	    toggleWindow();
	  };
	  $('#pickMessageBefore').onclick = async () => {
	    alert('Select a message on the chat.\nThe message above it will be deleted.');
	    toggleWindow();
	    const id = await messagePicker.grab('before');
	    if (id) $('input#maxId').value = id;
	    toggleWindow();
	  };
	  $('button#getToken').onclick = () => $('input#token').value = fillToken();

	  // sync delays
	  $('input#searchDelay').onchange = (e) => {
	    const v = parseInt(e.target.value);
	    if (v) undiscordCore.options.searchDelay = v;
	  };
	  $('input#deleteDelay').onchange = (e) => {
	    const v = parseInt(e.target.value);
	    if (v) undiscordCore.options.deleteDelay = v;
	  };

	  $('input#searchDelay').addEventListener('input', (event) => {
	    $('div#searchDelayValue').textContent = event.target.value + 'ms';
	  });
	  $('input#deleteDelay').addEventListener('input', (event) => {
	    $('div#deleteDelayValue').textContent = event.target.value + 'ms';
	  });

	  // import json
	  const fileSelection = $('input#importJsonInput');
	  fileSelection.onchange = async () => {
	    const files = fileSelection.files;

	    // No files added
	    if (files.length === 0) return log.warn('No file selected.');

	    // Get channel id field to set it later
	    const channelIdField = $('input#channelId');

	    // Force the guild id to be ourself (@me)
	    const guildIdField = $('input#guildId');
	    guildIdField.value = '@me';

	    // Set author id in case its not set already
	    $('input#authorId').value = getAuthorId();
	    try {
	      const file = files[0];
	      const text = await file.text();
	      const json = JSON.parse(text);
	      const channelIds = Object.keys(json);
	      channelIdField.value = channelIds.join(',');
	      log.info(`Loaded ${channelIds.length} channels.`);
	    } catch(err) {
	      log.error('Error parsing file!', err);
	    }
	  };

	  // redirect console logs to inside the window after setting up the UI
	  setLogFn(printLog);

	  setupUndiscordCore();
	}

	function printLog(type = '', args) {
	  ui.logArea.insertAdjacentHTML('beforeend', `<div class="log log-${type}">${Array.from(args).map(o => typeof o === 'object' ? JSON.stringify(o, o instanceof Error && Object.getOwnPropertyNames(o)) : o).join('\t')}</div>`);
	  if (ui.autoScroll.checked) ui.logArea.querySelector('div:last-child').scrollIntoView(false);
	  if (type==='error') console.error(PREFIX, ...Array.from(args));
	}

	function setupUndiscordCore() {

	  undiscordCore.onStart = (state, stats) => {
	    console.log(PREFIX, 'onStart', state, stats);
	    $('#start').disabled = true;
	    $('#stop').disabled = false;

	    ui.undiscordBtn.classList.add('running');
	    ui.progressMain.style.display = 'block';
	    ui.percent.style.display = 'block';
	  };

	  undiscordCore.onProgress = (state, stats) => {
	    // console.log(PREFIX, 'onProgress', state, stats);
	    let max = state.grandTotal;
	    const value = state.delCount + state.failCount;
	    max = Math.max(max, value, 0); // clamp max

	    // status bar
	    const percent = value >= 0 && max ? Math.round(value / max * 100) + '%' : '';
	    const elapsed = msToHMS(Date.now() - stats.startTime.getTime());
	    const remaining = msToHMS(stats.etr);
	    ui.percent.innerHTML = `${percent} (${value}/${max}) Elapsed: ${elapsed} Remaining: ${remaining}`;

	    ui.progressIcon.value = value;
	    ui.progressMain.value = value;

	    // indeterminate progress bar
	    if (max) {
	      ui.progressIcon.setAttribute('max', max);
	      ui.progressMain.setAttribute('max', max);
	    } else {
	      ui.progressIcon.removeAttribute('value');
	      ui.progressMain.removeAttribute('value');
	      ui.percent.innerHTML = '...';
	    }

	    // update delays
	    const searchDelayInput = $('input#searchDelay');
	    searchDelayInput.value = undiscordCore.options.searchDelay;
	    $('div#searchDelayValue').textContent = undiscordCore.options.searchDelay+'ms';

	    const deleteDelayInput = $('input#deleteDelay');
	    deleteDelayInput.value = undiscordCore.options.deleteDelay;
	    $('div#deleteDelayValue').textContent = undiscordCore.options.deleteDelay+'ms';
	  };

	  undiscordCore.onStop = (state, stats) => {
	    console.log(PREFIX, 'onStop', state, stats);
	    $('#start').disabled = false;
	    $('#stop').disabled = true;
	    ui.undiscordBtn.classList.remove('running');
	    ui.progressMain.style.display = 'none';
	    ui.percent.style.display = 'none';
	  };
	}

	async function startAction() {
	  console.log(PREFIX, 'startAction');
	  // general
	  const authorId = $('input#authorId').value.trim();
	  const guildId = $('input#guildId').value.trim();
	  const channelIds = $('input#channelId').value.trim().split(/\s*,\s*/);
	  const includeNsfw = $('input#includeNsfw').checked;
	  // filter
	  const content = $('input#search').value.trim();
	  const hasLink = $('input#hasLink').checked;
	  const hasFile = $('input#hasFile').checked;
	  const includePinned = $('input#includePinned').checked;
	  const pattern = $('input#pattern').value;
	  // message interval
	  const minId = $('input#minId').value.trim();
	  const maxId = $('input#maxId').value.trim();
	  // date range
	  const minDate = $('input#minDate').value.trim();
	  const maxDate = $('input#maxDate').value.trim();
	  //advanced
	  const searchDelay = parseInt($('input#searchDelay').value.trim());
	  const deleteDelay = parseInt($('input#deleteDelay').value.trim());
	 
	  // token
	  const authToken = $('input#token').value.trim() || fillToken();
	  if (!authToken) return; // get token already logs an error.
	  
	  // validate input
	  if (!guildId) return log.error('You must fill the "Server ID" field!');
	 
	  // clear logArea
	  ui.logArea.innerHTML = '';

	  undiscordCore.resetState();
	  undiscordCore.options = {
	    ...undiscordCore.options,
	    authToken,
	    authorId,
	    guildId,
	    channelId: channelIds.length === 1 ? channelIds[0] : undefined, // single or multiple channel
	    minId: minId || minDate,
	    maxId: maxId || maxDate,
	    content,
	    hasLink,
	    hasFile,
	    includeNsfw,
	    includePinned,
	    pattern,
	    searchDelay,
	    deleteDelay,
	    // maxAttempt: 2,
	  };
	  if (channelIds.length > 1) {
	    const jobs = channelIds.map(ch => ({
	      guildId: guildId,
	      channelId: ch,
	    }));

	    try {
	      await undiscordCore.runBatch(jobs);
	    } catch (err) {
	      log.error('CoreException', err);
	    }
	  }
	  // single channel
	  else {
	    try {
	      await undiscordCore.run();
	    } catch (err) {
	      log.error('CoreException', err);
	      undiscordCore.stop();
	    }
	  }
	}

	function stopAction() {
	  console.log(PREFIX, 'stopAction');
	  undiscordCore.stop();
	}

	// ---- END Undiscord ----

	initUI();

})();<|MERGE_RESOLUTION|>--- conflicted
+++ resolved
@@ -23,542 +23,118 @@
 
 	var themeCss = (`
 /* undiscord window */
-#undiscord.browser {
-    box-shadow: var(--elevation-stroke), var(--elevation-high);
-    overflow: hidden;
-}
+#undiscord.browser { box-shadow: var(--elevation-stroke), var(--elevation-high); overflow: hidden; }
 #undiscord.container,
-#undiscord .container {
-    background-color: var(--background-secondary);
-    border-radius: 8px;
-    box-sizing: border-box;
-    cursor: default;
-    flex-direction: column;
-}
-#undiscord .header {
-    background-color: var(--background-tertiary);
-    height: 48px;
-    align-items: center;
-    min-height: 48px;
-    padding: 0 16px;
-    display: flex;
-    color: var(--header-secondary);
-    cursor: grab;
-}
-#undiscord .header .icon {
-    color: var(--interactive-normal);
-    margin-right: 8px;
-    flex-shrink: 0;
-    width: 24;
-    height: 24;
-}
-#undiscord .header .icon:hover {
-    color: var(--interactive-hover);
-}
-#undiscord .header h3 {
-    font-size: 16px;
-    line-height: 20px;
-    font-weight: 500;
-    font-family: var(--font-display);
-    color: var(--header-primary);
-    flex-shrink: 0;
-    margin-right: 16px;
-}
-#undiscord .spacer {
-    flex-grow: 1;
-}
-#undiscord .header .vert-divider {
-    width: 1px;
-    height: 24px;
-    background-color: var(--background-modifier-accent);
-    margin-right: 16px;
-    flex-shrink: 0;
-}
+#undiscord .container { background-color: var(--background-secondary); border-radius: 8px; box-sizing: border-box; cursor: default; flex-direction: column; }
+#undiscord .header { background-color: var(--background-tertiary); height: 48px; align-items: center; min-height: 48px; padding: 0 16px; display: flex; color: var(--header-secondary); cursor: grab; }
+#undiscord .header .icon { color: var(--interactive-normal); margin-right: 8px; flex-shrink: 0; width: 24; height: 24; }
+#undiscord .header .icon:hover { color: var(--interactive-hover); }
+#undiscord .header h3 { font-size: 16px; line-height: 20px; font-weight: 500; font-family: var(--font-display); color: var(--header-primary); flex-shrink: 0; margin-right: 16px; }
+#undiscord .spacer { flex-grow: 1; }
+#undiscord .header .vert-divider { width: 1px; height: 24px; background-color: var(--background-modifier-accent); margin-right: 16px; flex-shrink: 0; }
 #undiscord legend,
-#undiscord label {
-    color: var(--header-secondary);
-    font-size: 12px;
-    line-height: 16px;
-    font-weight: 500;
-    text-transform: uppercase;
-    cursor: default;
-    font-family: var(--font-display);
-    margin-bottom: 8px;
-}
-#undiscord .multiInput {
-    display: flex;
-    align-items: center;
-    font-size: 16px;
-    box-sizing: border-box;
-    width: 100%;
-    border-radius: 3px;
-    color: var(--text-normal);
-    background-color: var(--input-background);
-    border: none;
-    transition: border-color 0.2s ease-in-out 0s;
-}
-#undiscord .multiInput :first-child {
-    flex-grow: 1;
-}
-#undiscord .multiInput button:last-child {
-    margin-right: 4px;
-}
-#undiscord .input {
-    font-size: 16px;
-    box-sizing: border-box;
-    width: 100%;
-    border-radius: 3px;
-    color: var(--text-normal);
-    background-color: var(--input-background);
-    border: none;
-    transition: border-color 0.2s ease-in-out 0s;
-    padding: 10px;
-    height: 40px;
-}
-#undiscord fieldset {
-    margin-top: 16px;
-}
-#undiscord .input-wrapper {
-    display: flex;
-    align-items: center;
-    font-size: 16px;
-    box-sizing: border-box;
-    width: 100%;
-    border-radius: 3px;
-    color: var(--text-normal);
-    background-color: var(--input-background);
-    border: none;
-    transition: border-color 0.2s ease-in-out 0s;
-}
+#undiscord label { color: var(--header-secondary); font-size: 12px; line-height: 16px; font-weight: 500; text-transform: uppercase; cursor: default; font-family: var(--font-display); margin-bottom: 8px; }
+#undiscord .multiInput { display: flex; align-items: center; font-size: 16px; box-sizing: border-box; width: 100%; border-radius: 3px; color: var(--text-normal); background-color: var(--input-background); border: none; transition: border-color 0.2s ease-in-out 0s; }
+#undiscord .multiInput :first-child { flex-grow: 1; }
+#undiscord .multiInput button:last-child { margin-right: 4px; }
+#undiscord .input { font-size: 16px; box-sizing: border-box; width: 100%; border-radius: 3px; color: var(--text-normal); background-color: var(--input-background); border: none; transition: border-color 0.2s ease-in-out 0s; padding: 10px; height: 40px; }
+#undiscord fieldset { margin-top: 16px; }
+#undiscord .input-wrapper { display: flex; align-items: center; font-size: 16px; box-sizing: border-box; width: 100%; border-radius: 3px; color: var(--text-normal); background-color: var(--input-background); border: none; transition: border-color 0.2s ease-in-out 0s; }
 #undiscord input[type="text"],
 #undiscord input[type="search"],
 #undiscord input[type="password"],
 #undiscord input[type="datetime-local"],
 #undiscord input[type="number"],
-#undiscord input[type="range"] {
-    font-size: 16px;
-    box-sizing: border-box;
-    width: 100%;
-    border-radius: 3px;
-    color: var(--text-normal);
-    background-color: var(--input-background);
-    border: none;
-    transition: border-color 0.2s ease-in-out 0s;
-    padding: 10px;
-    height: 40px;
-}
+#undiscord input[type="range"] { font-size: 16px; box-sizing: border-box; width: 100%; border-radius: 3px; color: var(--text-normal); background-color: var(--input-background); border: none; transition: border-color 0.2s ease-in-out 0s; padding: 10px; height: 40px; }
 #undiscord .divider,
-#undiscord hr {
-    border: none;
-    margin-bottom: 24px;
-    padding-bottom: 4px;
-    border-bottom: 1px solid var(--background-modifier-accent);
-}
-#undiscord .sectionDescription {
-    margin-bottom: 16px;
-    color: var(--header-secondary);
-    font-size: 14px;
-    line-height: 20px;
-    font-weight: 400;
-}
-#undiscord a {
-    color: var(--text-link);
-    text-decoration: none;
-}
+#undiscord hr { border: none; margin-bottom: 24px; padding-bottom: 4px; border-bottom: 1px solid var(--background-modifier-accent); }
+#undiscord .sectionDescription { margin-bottom: 16px; color: var(--header-secondary); font-size: 14px; line-height: 20px; font-weight: 400; }
+#undiscord a { color: var(--text-link); text-decoration: none; }
 #undiscord .btn,
-#undiscord button {
-    position: relative;
-    display: flex;
-    -webkit-box-pack: center;
-    justify-content: center;
-    -webkit-box-align: center;
-    align-items: center;
-    box-sizing: border-box;
-    background: none;
-    border: none;
-    border-radius: 3px;
-    font-size: 14px;
-    font-weight: 500;
-    line-height: 16px;
-    padding: 2px 16px;
-    user-select: none;
-    /* sizeSmall */
-    width: 60px;
-    height: 32px;
-    min-width: 60px;
-    min-height: 32px;
-    /* lookFilled colorPrimary */
-    color: rgb(255, 255, 255);
-    background-color: var(--button-secondary-background);
-}
-#undiscord .sizeMedium {
-    width: 96px;
-    height: 38px;
-    min-width: 96px;
-    min-height: 38px;
-}
-#undiscord .sizeMedium.icon {
-    width: 38px;
-    min-width: 38px;
-}
-#undiscord sup {
-    vertical-align: top;
-}
+#undiscord button { position: relative; display: flex; -webkit-box-pack: center; justify-content: center; -webkit-box-align: center; align-items: center; box-sizing: border-box; background: none; border: none; border-radius: 3px; font-size: 14px; font-weight: 500; line-height: 16px; padding: 2px 16px; user-select: none; /* sizeSmall */     width: 60px; height: 32px; min-width: 60px; min-height: 32px; /* lookFilled colorPrimary */     color: rgb(255, 255, 255); background-color: var(--button-secondary-background); }
+#undiscord .sizeMedium { width: 96px; height: 38px; min-width: 96px; min-height: 38px; }
+#undiscord .sizeMedium.icon { width: 38px; min-width: 38px; }
+#undiscord sup { vertical-align: top; }
 /* lookFilled colorPrimary */
-#undiscord .accent {
-    background-color: var(--brand-experiment);
-}
-#undiscord .danger {
-    background-color: var(--button-danger-background);
-}
-#undiscord .positive {
-    background-color: var(--button-positive-background);
-}
-#undiscord .info {
-    font-size: 12px;
-    line-height: 16px;
-    padding: 8px 10px;
-    color: var(--text-muted);
-}
+#undiscord .accent { background-color: var(--brand-experiment); }
+#undiscord .danger { background-color: var(--button-danger-background); }
+#undiscord .positive { background-color: var(--button-positive-background); }
+#undiscord .info { font-size: 12px; line-height: 16px; padding: 8px 10px; color: var(--text-muted); }
 /* Scrollbar */
-#undiscord .scroll::-webkit-scrollbar {
-    width: 8px;
-    height: 8px;
-}
-#undiscord .scroll::-webkit-scrollbar-corner {
-    background-color: transparent;
-}
-#undiscord .scroll::-webkit-scrollbar-thumb {
-    background-clip: padding-box;
-    border: 2px solid transparent;
-    border-radius: 4px;
-    background-color: var(--scrollbar-thin-thumb);
-    min-height: 40px;
-}
-#undiscord .scroll::-webkit-scrollbar-track {
-    border-color: var(--scrollbar-thin-track);
-    background-color: var(--scrollbar-thin-track);
-    border: 2px solid var(--scrollbar-thin-track);
-}
+#undiscord .scroll::-webkit-scrollbar { width: 8px; height: 8px; }
+#undiscord .scroll::-webkit-scrollbar-corner { background-color: transparent; }
+#undiscord .scroll::-webkit-scrollbar-thumb { background-clip: padding-box; border: 2px solid transparent; border-radius: 4px; background-color: var(--scrollbar-thin-thumb); min-height: 40px; }
+#undiscord .scroll::-webkit-scrollbar-track { border-color: var(--scrollbar-thin-track); background-color: var(--scrollbar-thin-track); border: 2px solid var(--scrollbar-thin-track); }
 /* fade scrollbar */
 #undiscord .scroll::-webkit-scrollbar-thumb,
-#undiscord .scroll::-webkit-scrollbar-track {
-    visibility: hidden;
-}
+#undiscord .scroll::-webkit-scrollbar-track { visibility: hidden; }
 #undiscord .scroll:hover::-webkit-scrollbar-thumb,
-#undiscord .scroll:hover::-webkit-scrollbar-track {
-    visibility: visible;
-}
+#undiscord .scroll:hover::-webkit-scrollbar-track { visibility: visible; }
 /**** functional classes ****/
-#undiscord.redact .priv {
-    display: none !important;
-}
-#undiscord.redact x:not(:active) {
-    color: transparent !important;
-    background-color: var(--primary-700) !important;
-    cursor: default;
-    user-select: none;
-}
-#undiscord.redact x:hover {
-    position: relative;
-}
-#undiscord.redact x:hover::after {
-    content: "Redacted information (Streamer mode: ON)";
-    position: absolute;
-    display: inline-block;
-    top: -32px;
-    left: -20px;
-    padding: 4px;
-    width: 150px;
-    font-size: 8pt;
-    text-align: center;
-    white-space: pre-wrap;
-    background-color: var(--background-floating);
-    -webkit-box-shadow: var(--elevation-high);
-    box-shadow: var(--elevation-high);
-    color: var(--text-normal);
-    border-radius: 5px;
-    pointer-events: none;
-}
-#undiscord.redact [priv] {
-    -webkit-text-security: disc !important;
-}
-#undiscord :disabled {
-    display: none;
-}
+#undiscord.redact .priv { display: none !important; }
+#undiscord.redact x:not(:active) { color: transparent !important; background-color: var(--primary-700) !important; cursor: default; user-select: none; }
+#undiscord.redact x:hover { position: relative; }
+#undiscord.redact x:hover::after { content: "Redacted information (Streamer mode: ON)"; position: absolute; display: inline-block; top: -32px; left: -20px; padding: 4px; width: 150px; font-size: 8pt; text-align: center; white-space: pre-wrap; background-color: var(--background-floating); -webkit-box-shadow: var(--elevation-high); box-shadow: var(--elevation-high); color: var(--text-normal); border-radius: 5px; pointer-events: none; }
+#undiscord.redact [priv] { -webkit-text-security: disc !important; }
+#undiscord :disabled { display: none; }
 /**** layout and utility classes ****/
 #undiscord,
-#undiscord * {
-    box-sizing: border-box;
-}
-#undiscord .col {
-    display: flex;
-    flex-direction: column;
-}
-#undiscord .row {
-    display: flex;
-    flex-direction: row;
-    align-items: center;
-}
-#undiscord .mb1 {
-    margin-bottom: 8px;
-}
-#undiscord .log {
-    margin-bottom: 0.25em;
-}
-#undiscord .log-debug {
-    color: inherit;
-}
-#undiscord .log-info {
-    color: #00b0f4;
-}
-#undiscord .log-verb {
-    color: #72767d;
-}
-#undiscord .log-warn {
-    color: #faa61a;
-}
-#undiscord .log-error {
-    color: #f04747;
-}
-#undiscord .log-success {
-    color: #43b581;
-}
+#undiscord * { box-sizing: border-box; }
+#undiscord .col { display: flex; flex-direction: column; }
+#undiscord .row { display: flex; flex-direction: row; align-items: center; }
+#undiscord .mb1 { margin-bottom: 8px; }
+#undiscord .log { margin-bottom: 0.25em; }
+#undiscord .log-debug { color: inherit; }
+#undiscord .log-info { color: #00b0f4; }
+#undiscord .log-verb { color: #72767d; }
+#undiscord .log-warn { color: #faa61a; }
+#undiscord .log-error { color: #f04747; }
+#undiscord .log-success { color: #43b581; }
 `);
 
 	var mainCss = (`
 /**** Undiscord Button ****/
-#undicord-btn {
-    position: relative;
-    width: auto;
-    height: 24px;
-    margin: 0 8px;
-    cursor: pointer;
-    color: var(--interactive-normal);
-    flex: 0 0 auto;
-}
-#undicord-btn progress {
-    position: absolute;
-    top: 23px;
-    left: -4px;
-    width: 32px;
-    height: 12px;
-    display: none;
-}
-#undicord-btn.running {
-    color: var(--button-danger-background) !important;
-}
-#undicord-btn.running progress {
-    display: block;
-}
+#undicord-btn { position: relative; width: auto; height: 24px; margin: 0 8px; cursor: pointer; color: var(--interactive-normal); flex: 0 0 auto; }
+#undicord-btn progress { position: absolute; top: 23px; left: -4px; width: 32px; height: 12px; display: none; }
+#undicord-btn.running { color: var(--button-danger-background) !important; }
+#undicord-btn.running progress { display: block; }
 /**** Undiscord Interface ****/
-#undiscord {
-    position: fixed;
-    z-index: 100;
-    top: 58px;
-    right: 10px;
-    display: flex;
-    flex-direction: column;
-    width: 800px;
-    height: 80vh;
-    min-width: 610px;
-    max-width: 100vw;
-    min-height: 448px;
-    max-height: 100vh;
-    color: var(--text-normal);
-    border-radius: 4px;
-    background-color: var(--background-secondary);
-    box-shadow: var(--elevation-stroke), var(--elevation-high);
-    will-change: top, left, width, height;
-}
-#undiscord .header .icon {
-    cursor: pointer;
-}
-#undiscord .window-body {
-    height: calc(100% - 48px);
-}
-#undiscord .sidebar {
-    overflow: hidden scroll;
-    overflow-y: auto;
-    width: 270px;
-    min-width: 250px;
-    height: 100%;
-    max-height: 100%;
-    padding: 8px;
-    background: var(--background-secondary);
-}
+#undiscord { position: fixed; z-index: 100; top: 58px; right: 10px; display: flex; flex-direction: column; width: 800px; height: 80vh; min-width: 610px; max-width: 100vw; min-height: 448px; max-height: 100vh; color: var(--text-normal); border-radius: 4px; background-color: var(--background-secondary); box-shadow: var(--elevation-stroke), var(--elevation-high); will-change: top, left, width, height; }
+#undiscord .header .icon { cursor: pointer; }
+#undiscord .window-body { height: calc(100% - 48px); }
+#undiscord .sidebar { overflow: hidden scroll; overflow-y: auto; width: 270px; min-width: 250px; height: 100%; max-height: 100%; padding: 8px; background: var(--background-secondary); }
 #undiscord .sidebar legend,
-#undiscord .sidebar label {
-    display: block;
-    width: 100%;
-}
-#undiscord .main {
-    display: flex;
-    max-width: calc(100% - 250px);
-    background-color: var(--background-primary);
-    flex-grow: 1;
-}
-#undiscord.hide-sidebar .sidebar {
-    display: none;
-}
-#undiscord.hide-sidebar .main {
-    max-width: 100%;
-}
-#undiscord #logArea {
-    font-family: Consolas, Liberation Mono, Menlo, Courier, monospace;
-    font-size: 0.75rem;
-    overflow: auto;
-    padding: 10px;
-    user-select: text;
-    flex-grow: 1;
-    flex-grow: 1;
-    cursor: auto;
-}
-#undiscord .tbar {
-    padding: 8px;
-    background-color: var(--background-secondary-alt);
-}
-#undiscord .tbar button {
-    margin-right: 4px;
-    margin-bottom: 4px;
-}
-#undiscord .footer {
-    cursor: se-resize;
-    padding-right: 30px;
-}
-#undiscord .footer #progressPercent {
-    padding: 0 1em;
-    font-size: small;
-    color: var(--interactive-muted);
-    flex-grow: 1;
-}
-.resize-handle {
-    position: absolute;
-    bottom: -15px;
-    right: -15px;
-    width: 30px;
-    height: 30px;
-    transform: rotate(-45deg);
-    background: repeating-linear-gradient(0, var(--background-modifier-accent), var(--background-modifier-accent) 1px, transparent 2px, transparent 4px);
-    cursor: nwse-resize;
-}
+#undiscord .sidebar label { display: block; width: 100%; }
+#undiscord .main { display: flex; max-width: calc(100% - 250px); background-color: var(--background-primary); flex-grow: 1; }
+#undiscord.hide-sidebar .sidebar { display: none; }
+#undiscord.hide-sidebar .main { max-width: 100%; }
+#undiscord #logArea { font-family: Consolas, Liberation Mono, Menlo, Courier, monospace; font-size: 0.75rem; overflow: auto; padding: 10px; user-select: text; flex-grow: 1; flex-grow: 1; cursor: auto; }
+#undiscord .tbar { padding: 8px; background-color: var(--background-secondary-alt); }
+#undiscord .tbar button { margin-right: 4px; margin-bottom: 4px; }
+#undiscord .footer { cursor: se-resize; padding-right: 30px; }
+#undiscord .footer #progressPercent { padding: 0 1em; font-size: small; color: var(--interactive-muted); flex-grow: 1; }
+.resize-handle { position: absolute; bottom: -15px; right: -15px; width: 30px; height: 30px; transform: rotate(-45deg); background: repeating-linear-gradient(0, var(--background-modifier-accent), var(--background-modifier-accent) 1px, transparent 2px, transparent 4px); cursor: nwse-resize; }
 /**** Elements ****/
-#undiscord summary {
-    font-size: 16px;
-    font-weight: 500;
-    line-height: 20px;
-    position: relative;
-    overflow: hidden;
-    margin-bottom: 2px;
-    padding: 6px 10px;
-    cursor: pointer;
-    white-space: nowrap;
-    text-overflow: ellipsis;
-    color: var(--interactive-normal);
-    border-radius: 4px;
-    flex-shrink: 0;
-}
-#undiscord fieldset {
-    padding-left: 8px;
-}
-#undiscord legend a {
-    float: right;
-    text-transform: initial;
-}
-#undiscord progress {
-    height: 8px;
-    margin-top: 4px;
-    flex-grow: 1;
-}
-#undiscord .importJson {
-    display: flex;
-    flex-direction: row;
-}
-#undiscord .importJson button {
-    margin-left: 5px;
-    width: fit-content;
-}
+#undiscord summary { font-size: 16px; font-weight: 500; line-height: 20px; position: relative; overflow: hidden; margin-bottom: 2px; padding: 6px 10px; cursor: pointer; white-space: nowrap; text-overflow: ellipsis; color: var(--interactive-normal); border-radius: 4px; flex-shrink: 0; }
+#undiscord fieldset { padding-left: 8px; }
+#undiscord legend a { float: right; text-transform: initial; }
+#undiscord progress { height: 8px; margin-top: 4px; flex-grow: 1; }
+#undiscord .importJson { display: flex; flex-direction: row; }
+#undiscord .importJson button { margin-left: 5px; width: fit-content; }
 `);
 
 	var dragCss = (`
-[name^="grab-"] {
-  position: absolute;
-  --size: 6px;
-  --corner-size: 16px;
-  --offset: -1px;
-  z-index: 9;
-}
-[name^="grab-"]:hover{
-    background: rgba(128,128,128,0.1);
-}
-[name="grab-t"] {
-  top: 0px;
-  left: var(--corner-size);
-  right: var(--corner-size);
-  height: var(--size);
-  margin-top: var(--offset);
-  cursor: ns-resize;
-}
-[name="grab-r"] {
-  top: var(--corner-size);
-  bottom: var(--corner-size);
-  right: 0px;
-  width: var(--size);
-  margin-right: var(--offset); 
-  cursor: ew-resize;
-}
-[name="grab-b"] {
-  bottom: 0px;
-  left: var(--corner-size);
-  right: var(--corner-size);
-  height: var(--size);
-  margin-bottom: var(--offset);
-  cursor: ns-resize;
-}
-[name="grab-l"] {
-  top: var(--corner-size);
-  bottom: var(--corner-size);
-  left: 0px;
-  width: var(--size);
-  margin-left: var(--offset);
-  cursor: ew-resize;
-}
-[name="grab-tl"] {
-  top: 0px;
-  left: 0px;
-  width: var(--corner-size);
-  height: var(--corner-size);
-  margin-top: var(--offset);
-  margin-left: var(--offset);
-  cursor: nwse-resize;
-}
-[name="grab-tr"] {
-  top: 0px;
-  right: 0px;
-  width: var(--corner-size);
-  height: var(--corner-size);
-  margin-top: var(--offset);
-  margin-right: var(--offset);
-  cursor: nesw-resize;
-}
-[name="grab-br"] {
-  bottom: 0px;
-  right: 0px;
-  width: var(--corner-size);
-  height: var(--corner-size);
-  margin-bottom: var(--offset);
-  margin-right: var(--offset);
-  cursor: nwse-resize;
-}
-[name="grab-bl"] {
-  bottom: 0px;
-  left: 0px;
-  width: var(--corner-size);
-  height: var(--corner-size);
-  margin-bottom: var(--offset);
-  margin-left: var(--offset);
-  cursor: nesw-resize;
-}
+[name^="grab-"] { position: absolute; --size: 6px; --corner-size: 16px; --offset: -1px; z-index: 9; }
+[name^="grab-"]:hover{ background: rgba(128,128,128,0.1); }
+[name="grab-t"] { top: 0px; left: var(--corner-size); right: var(--corner-size); height: var(--size); margin-top: var(--offset); cursor: ns-resize; }
+[name="grab-r"] { top: var(--corner-size); bottom: var(--corner-size); right: 0px; width: var(--size); margin-right: var(--offset); 
+  cursor: ew-resize; }
+[name="grab-b"] { bottom: 0px; left: var(--corner-size); right: var(--corner-size); height: var(--size); margin-bottom: var(--offset); cursor: ns-resize; }
+[name="grab-l"] { top: var(--corner-size); bottom: var(--corner-size); left: 0px; width: var(--size); margin-left: var(--offset); cursor: ew-resize; }
+[name="grab-tl"] { top: 0px; left: 0px; width: var(--corner-size); height: var(--corner-size); margin-top: var(--offset); margin-left: var(--offset); cursor: nwse-resize; }
+[name="grab-tr"] { top: 0px; right: 0px; width: var(--corner-size); height: var(--corner-size); margin-top: var(--offset); margin-right: var(--offset); cursor: nesw-resize; }
+[name="grab-br"] { bottom: 0px; right: 0px; width: var(--corner-size); height: var(--corner-size); margin-bottom: var(--offset); margin-right: var(--offset); cursor: nwse-resize; }
+[name="grab-bl"] { bottom: 0px; left: 0px; width: var(--corner-size); height: var(--corner-size); margin-bottom: var(--offset); margin-left: var(--offset); cursor: nesw-resize; }
 `);
 
 	var buttonHtml = (`
@@ -850,7 +426,6 @@
 	const toSnowflake = (date) => /:/.test(date) ? ((new Date(date).getTime() - 1420070400000) * Math.pow(2, 22)) : date;
 	const replaceInterpolations = (str, obj, removeMissing = false) => str.replace(/\{\{([\w_]+)\}\}/g, (m, key) => obj[key] || (removeMissing ? '' : m));
 
-<<<<<<< HEAD
 	const PREFIX$1 = '[UNDISCORD]';
 
 	/**
@@ -1288,635 +863,6 @@
 	      `Total time throttled: ${msToHMS(this.stats.throttledTotalTime)}.`
 	    );
 	  }
-	}
-
-	const MOVE = 0;
-	const RESIZE_T = 1;
-	const RESIZE_B = 2;
-	const RESIZE_L = 4;
-	const RESIZE_R = 8;
-	const RESIZE_TL = RESIZE_T + RESIZE_L;
-	const RESIZE_TR = RESIZE_T + RESIZE_R;
-	const RESIZE_BL = RESIZE_B + RESIZE_L;
-	const RESIZE_BR = RESIZE_B + RESIZE_R;
-
-	/**
-	 * Make an element draggable/resizable
-	 * @author Victor N. wwww.vitim.us
-	 */
-	class DragResize {
-	  constructor({ elm, moveHandle, options }) {
-	    this.options = defaultArgs({
-	      enabledDrag: true,
-	      enabledResize: true,
-	      minWidth: 200,
-	      maxWidth: Infinity,
-	      minHeight: 100,
-	      maxHeight: Infinity,
-	      dragAllowX: true,
-	      dragAllowY: true,
-	      resizeAllowX: true,
-	      resizeAllowY: true,
-	      draggingClass: 'drag',
-	      useMouseEvents: true,
-	      useTouchEvents: true,
-	      createHandlers: true,
-	    }, options);
-	    Object.assign(this, options);
-	    options = undefined;
-
-	    elm.style.position = 'fixed';
-
-	    this.drag_m = new Draggable(elm, moveHandle, MOVE, this.options);
-
-	    if (this.options.createHandlers) {
-	      this.el_t = createElement('div', { name: 'grab-t' }, elm);
-	      this.drag_t = new Draggable(elm, this.el_t, RESIZE_T, this.options);
-	      this.el_r = createElement('div', { name: 'grab-r' }, elm);
-	      this.drag_r = new Draggable(elm, this.el_r, RESIZE_R, this.options);
-	      this.el_b = createElement('div', { name: 'grab-b' }, elm);
-	      this.drag_b = new Draggable(elm, this.el_b, RESIZE_B, this.options);
-	      this.el_l = createElement('div', { name: 'grab-l' }, elm);
-	      this.drag_l = new Draggable(elm, this.el_l, RESIZE_L, this.options);
-	      this.el_tl = createElement('div', { name: 'grab-tl' }, elm);
-	      this.drag_tl = new Draggable(elm, this.el_tl, RESIZE_TL, this.options);
-	      this.el_tr = createElement('div', { name: 'grab-tr' }, elm);
-	      this.drag_tr = new Draggable(elm, this.el_tr, RESIZE_TR, this.options);
-	      this.el_br = createElement('div', { name: 'grab-br' }, elm);
-	      this.drag_br = new Draggable(elm, this.el_br, RESIZE_BR, this.options);
-	      this.el_bl = createElement('div', { name: 'grab-bl' }, elm);
-	      this.drag_bl = new Draggable(elm, this.el_bl, RESIZE_BL, this.options);
-	    }
-	  }
-	}
-
-	class Draggable {
-	  constructor(targetElm, handleElm, op, options) {
-	    Object.assign(this, options);
-	    options = undefined;
-
-	    this._targetElm = targetElm;
-	    this._handleElm = handleElm;
-
-	    let vw = window.innerWidth;
-	    let vh = window.innerHeight;
-	    let initialX, initialY, initialT, initialL, initialW, initialH;
-
-	    const clamp = (value, min, max) => value < min ? min : value > max ? max : value;
-
-	    const moveOp = (x, y) => {
-	      const deltaX = (x - initialX);
-	      const deltaY = (y - initialY);
-	      const t = clamp(initialT + deltaY, 0, vh - initialH);
-	      const l = clamp(initialL + deltaX, 0, vw - initialW);
-	      this._targetElm.style.top = t + 'px';
-	      this._targetElm.style.left = l + 'px';
-	    };
-
-	    const resizeOp = (x, y) => {
-	      x = clamp(x, 0, vw);
-	      y = clamp(y, 0, vh);
-	      const deltaX = (x - initialX);
-	      const deltaY = (y - initialY);
-	      const resizeDirX = (op & RESIZE_L) ? -1 : 1;
-	      const resizeDirY = (op & RESIZE_T) ? -1 : 1;
-	      const deltaXMax = (this.maxWidth - initialW);
-	      const deltaXMin = (this.minWidth - initialW);
-	      const deltaYMax = (this.maxHeight - initialH);
-	      const deltaYMin = (this.minHeight - initialH);
-	      const t = initialT + clamp(deltaY * resizeDirY, deltaYMin, deltaYMax) * resizeDirY;
-	      const l = initialL + clamp(deltaX * resizeDirX, deltaXMin, deltaXMax) * resizeDirX;
-	      const w = initialW + clamp(deltaX * resizeDirX, deltaXMin, deltaXMax);
-	      const h = initialH + clamp(deltaY * resizeDirY, deltaYMin, deltaYMax);
-	      if (op & RESIZE_T) { // resize ↑
-	        this._targetElm.style.top = t + 'px';
-	        this._targetElm.style.height = h + 'px';
-	      }
-	      if (op & RESIZE_B) { // resize ↓
-	        this._targetElm.style.height = h + 'px';
-	      }
-	      if (op & RESIZE_L) { // resize ←
-	        this._targetElm.style.left = l + 'px';
-	        this._targetElm.style.width = w + 'px';
-	      }
-	      if (op & RESIZE_R) { // resize →
-	        this._targetElm.style.width = w + 'px';
-	      }
-	    };
-
-	    let operation = op === MOVE ? moveOp : resizeOp;
-
-	    function dragStartHandler(e) {
-	      const touch = e.type === 'touchstart';
-	      if ((e.buttons === 1 || e.which === 1) || touch) {
-	        e.preventDefault();
-	        const x = touch ? e.touches[0].clientX : e.clientX;
-	        const y = touch ? e.touches[0].clientY : e.clientY;
-	        initialX = x;
-	        initialY = y;
-	        vw = window.innerWidth;
-	        vh = window.innerHeight;
-	        initialT = this._targetElm.offsetTop;
-	        initialL = this._targetElm.offsetLeft;
-	        initialW = this._targetElm.clientWidth;
-	        initialH = this._targetElm.clientHeight;
-	        if (this.useMouseEvents) {
-	          document.addEventListener('mousemove', this._dragMoveHandler);
-	          document.addEventListener('mouseup', this._dragEndHandler);
-	        }
-	        if (this.useTouchEvents) {
-	          document.addEventListener('touchmove', this._dragMoveHandler, { passive: false });
-	          document.addEventListener('touchend', this._dragEndHandler);
-	        }
-	        this._targetElm.classList.add(this.draggingClass);
-	      }
-	    }
-
-	    function dragMoveHandler(e) {
-	      e.preventDefault();
-	      let x, y;
-	      const touch = e.type === 'touchmove';
-	      if (touch) {
-	        const t = e.touches[0];
-	        x = t.clientX;
-	        y = t.clientY;
-	      } else { //mouse
-	        // If the button is not down, dispatch a "fake" mouse up event, to stop listening to mousemove
-	        // This happens when the mouseup is not captured (outside the browser)
-	        if ((e.buttons || e.which) !== 1) {
-	          this._dragEndHandler();
-	          return;
-	        }
-	        x = e.clientX;
-	        y = e.clientY;
-	      }
-	      // perform drag / resize operation
-	      operation(x, y);
-	    }
-
-	    function dragEndHandler(e) {
-	      if (this.useMouseEvents) {
-	        document.removeEventListener('mousemove', this._dragMoveHandler);
-	        document.removeEventListener('mouseup', this._dragEndHandler);
-	      }
-	      if (this.useTouchEvents) {
-	        document.removeEventListener('touchmove', this._dragMoveHandler);
-	        document.removeEventListener('touchend', this._dragEndHandler);
-	      }
-	      this._targetElm.classList.remove(this.draggingClass);
-	    }
-
-	    // We need to bind the handlers to this instance
-	    this._dragStartHandler = dragStartHandler.bind(this);
-	    this._dragMoveHandler = dragMoveHandler.bind(this);
-	    this._dragEndHandler = dragEndHandler.bind(this);
-
-	    this.enable();
-	  }
-
-	  /** Turn on the drag and drop of the instance */
-	  enable() {
-	    this.destroy(); // prevent events from getting binded twice
-	    if (this.useMouseEvents) this._handleElm.addEventListener('mousedown', this._dragStartHandler);
-	    if (this.useTouchEvents) this._handleElm.addEventListener('touchstart', this._dragStartHandler, { passive: false });
-	  }
-
-	  /** Teardown all events bound to the document and elements. You can resurrect this instance by calling enable() */
-	  destroy() {
-	    this._targetElm.classList.remove(this.draggingClass);
-	    if (this.useMouseEvents) {
-	      this._handleElm.removeEventListener('mousedown', this._dragStartHandler);
-	      document.removeEventListener('mousemove', this._dragMoveHandler);
-	      document.removeEventListener('mouseup', this._dragEndHandler);
-	    }
-	    if (this.useTouchEvents) {
-	      this._handleElm.removeEventListener('touchstart', this._dragStartHandler);
-	      document.removeEventListener('touchmove', this._dragMoveHandler);
-	      document.removeEventListener('touchend', this._dragEndHandler);
-	    }
-	  }
-=======
-	const PREFIX$1 = '[UNDISCORD]';
-
-	/**
-	 * Delete all messages in a Discord channel or DM
-	 * @author Victornpb <https://www.github.com/victornpb>
-	 * @see https://github.com/victornpb/undiscord
-	 */
-	class UndiscordCore {
-
-	  options = {
-	    authToken: null, // Your authorization token
-	    authorId: null, // Author of the messages you want to delete
-	    guildId: null, // Server were the messages are located
-	    channelId: null, // Channel were the messages are located
-	    minId: null, // Only delete messages after this, leave blank do delete all
-	    maxId: null, // Only delete messages before this, leave blank do delete all
-	    content: null, // Filter messages that contains this text content
-	    hasLink: null, // Filter messages that contains link
-	    hasFile: null, // Filter messages that contains file
-	    includeNsfw: null, // Search in NSFW channels
-	    includePinned: null, // Delete messages that are pinned
-	    pattern: null, // Only delete messages that match the regex (insensitive)
-	    searchDelay: null, // Delay each time we fetch for more messages
-	    deleteDelay: null, // Delay between each delete operation
-	    maxAttempt: 2, // Attempts to delete a single message if it fails
-	    askForConfirmation: true,
-	  };
-
-	  state = {
-	    running: false,
-	    delCount: 0,
-	    failCount: 0,
-	    grandTotal: 0,
-	    offset: 0,
-	    iterations: 0,
-
-	    _seachResponse: null,
-	    _messagesToDelete: [],
-	    _skippedMessages: [],
-	  };
-
-	  stats = {
-	    startTime: new Date(), // start time
-	    throttledCount: 0, // how many times you have been throttled
-	    throttledTotalTime: 0, // the total amount of time you spent being throttled
-	    lastPing: null, // the most recent ping
-	    avgPing: null, // average ping used to calculate the estimated remaining time
-	    etr: 0,
-	  };
-
-	  // events
-	  onStart = undefined;
-	  onProgress = undefined;
-	  onStop = undefined;
-
-	  resetState() {
-	    this.state = {
-	      running: false,
-	      delCount: 0,
-	      failCount: 0,
-	      grandTotal: 0,
-	      offset: 0,
-	      iterations: 0,
-
-	      _seachResponse: null,
-	      _messagesToDelete: [],
-	      _skippedMessages: [],
-	    };
-
-	    this.options.askForConfirmation = true;
-	  }
-
-	  /** Automate the deletion process of multiple channels */
-	  async runBatch(queue) {
-	    if (this.state.running) return log.error('Already running!');
-
-	    log.info(`Runnning batch with queue of ${queue.length} jobs`);
-	    for (let i = 0; i < queue.length; i++) {
-	      const job = queue[i];
-	      log.info('Starting job...', `(${i + 1}/${queue.length})`);
-
-	      // set options
-	      this.options = {
-	        ...this.options, // keep current options
-	        ...job, // override with options for that job
-	      };
-
-	      await this.run(true);
-	      if (!this.state.running) break;
-
-	      log.info('Job ended.', `(${i + 1}/${queue.length})`);
-	      this.resetState();
-	      this.options.askForConfirmation = false;
-	      this.state.running = true; // continue running
-	    }
-
-	    log.info('Batch finished.');
-	    this.state.running = false;
-	  }
-
-	  /** Start the deletion process */
-	  async run(isJob = false) {
-	    if (this.state.running && !isJob) return log.error('Already running!');
-
-	    this.state.running = true;
-	    this.stats.startTime = new Date();
-
-	    log.success(`\nStarted at ${this.stats.startTime.toLocaleString()}`);
-	    log.debug(
-	      `authorId = "${redact(this.options.authorId)}"`,
-	      `guildId = "${redact(this.options.guildId)}"`,
-	      `channelId = "${redact(this.options.channelId)}"`,
-	      `minId = "${redact(this.options.minId)}"`,
-	      `maxId = "${redact(this.options.maxId)}"`,
-	      `hasLink = ${!!this.options.hasLink}`,
-	      `hasFile = ${!!this.options.hasFile}`,
-	    );
-
-	    if (this.onStart) this.onStart(this.state, this.stats);
-
-	    do {
-	      this.state.iterations++;
-
-	      log.verb('Fetching messages...');
-	      // Search messages
-	      await this.search();
-
-	      // Process results and find which messages should be deleted
-	      await this.filterResponse();
-
-	      log.verb(
-	        `Grand total: ${this.state.grandTotal}`,
-	        `(Messages in current page: ${this.state._seachResponse.messages.length}`,
-	        `To be deleted: ${this.state._messagesToDelete.length}`,
-	        `Skipped: ${this.state._skippedMessages.length})`,
-	        `offset: ${this.state.offset}`
-	      );
-	      this.printStats();
-
-	      // Calculate estimated time
-	      this.calcEtr();
-	      log.verb(`Estimated time remaining: ${msToHMS(this.stats.etr)}`);
-
-	      // if there are messages to delete, delete them
-	      if (this.state._messagesToDelete.length > 0) {
-
-	        if (await this.confirm() === false) {
-	          this.state.running = false; // break out of a job
-	          break; // immmediately stop this iteration
-	        }
-
-	        await this.deleteMessagesFromList();
-	      }
-	      else if (this.state._skippedMessages.length > 0) {
-	        // There are stuff, but nothing to delete (example a page full of system messages)
-	        // check next page until we see a page with nothing in it (end of results).
-	        const oldOffset = this.state.offset;
-	        this.state.offset += this.state._skippedMessages.length;
-	        log.verb('There\'s nothing we can delete on this page, checking next page...');
-	        log.verb(`Skipped ${this.state._skippedMessages.length} out of ${this.state._seachResponse.messages.length} in this page.`, `(Offset was ${oldOffset}, ajusted to ${this.state.offset})`);
-	      }
-	      else {
-	        log.verb('Ended because API returned an empty page.');
-	        log.verb('[End state]', this.state);
-	        if (isJob) break; // break without stopping if this is part of a job
-	        this.state.running = false;
-	      }
-	      
-	      // wait before next page (fix search page not updating fast enough)
-	      log.verb(`Waiting ${(this.options.searchDelay/1000).toFixed(2)}s before next page...`);
-	      await wait(this.options.searchDelay);
-
-	    } while (this.state.running);
-
-	    this.stats.endTime = new Date();
-	    log.success(`Ended at ${this.stats.endTime.toLocaleString()}! Total time: ${msToHMS(this.stats.endTime.getTime() - this.stats.startTime.getTime())}`);
-	    this.printStats();
-	    log.debug(`Deleted ${this.state.delCount} messages, ${this.state.failCount} failed.\n`);
-
-	    if (this.onStop) this.onStop(this.state, this.stats);
-	  }
-
-	  stop() {
-	    this.state.running = false;
-	    if (this.onStop) this.onStop(this.state, this.stats);
-	  }
-
-	  /** Calculate the estimated time remaining based on the current stats */
-	  calcEtr() {
-	    this.stats.etr = (this.options.searchDelay * Math.round(this.state.grandTotal / 25)) + ((this.options.deleteDelay + this.stats.avgPing) * this.state.grandTotal);
-	  }
-
-	  /** As for confirmation in the beggining process */
-	  async confirm() {
-	    if (!this.options.askForConfirmation) return true;
-
-	    log.verb('Waiting for your confirmation...');
-	    const preview = this.state._messagesToDelete.map(m => `${m.author.username}#${m.author.discriminator}: ${m.attachments.length ? '[ATTACHMENTS]' : m.content}`).join('\n');
-
-	    const answer = await ask(
-	      `Do you want to delete ~${this.state.grandTotal} messages? (Estimated time: ${msToHMS(this.stats.etr)})` +
-	      '(The actual number of messages may be less, depending if you\'re using filters to skip some messages)' +
-	      '\n\n---- Preview ----\n' +
-	      preview
-	    );
-
-	    if (!answer) {
-	      log.error('Aborted by you!');
-	      return false;
-	    }
-	    else {
-	      log.verb('OK');
-	      this.options.askForConfirmation = false; // do not ask for confirmation again on the next request
-	      return true;
-	    }
-	  }
-
-	  async search() {
-	    let API_SEARCH_URL;
-	    if (this.options.guildId === '@me') API_SEARCH_URL = `https://discord.com/api/v9/channels/${this.options.channelId}/messages/`; // DMs
-	    else API_SEARCH_URL = `https://discord.com/api/v9/guilds/${this.options.guildId}/messages/`; // Server
-
-	    let resp;
-	    try {
-	      this.beforeRequest();
-	      resp = await fetch(API_SEARCH_URL + 'search?' + queryString([
-	        ['author_id', this.options.authorId || undefined],
-	        ['channel_id', (this.options.guildId !== '@me' ? this.options.channelId : undefined) || undefined],
-	        ['min_id', this.options.minId ? toSnowflake(this.options.minId) : undefined],
-	        ['max_id', this.options.maxId ? toSnowflake(this.options.maxId) : undefined],
-	        ['sort_by', 'timestamp'],
-	        ['sort_order', 'desc'],
-	        ['offset', this.state.offset],
-	        ['has', this.options.hasLink ? 'link' : undefined],
-	        ['has', this.options.hasFile ? 'file' : undefined],
-	        ['content', this.options.content || undefined],
-	        ['include_nsfw', this.options.includeNsfw ? true : undefined],
-	      ]), {
-	        headers: {
-	          'Authorization': this.options.authToken,
-	        }
-	      });
-	      this.afterRequest();
-	    } catch (err) {
-	      this.state.running = false;
-	      log.error('Search request threw an error:', err);
-	      throw err;
-	    }
-
-	    // not indexed yet
-	    if (resp.status === 202) {
-	      let w = (await resp.json()).retry_after * 1000;
-	      w = w || this.stats.searchDelay; // Fix retry_after 0
-	      this.stats.throttledCount++;
-	      this.stats.throttledTotalTime += w;
-	      log.warn(`This channel isn't indexed yet. Waiting ${w}ms for discord to index it...`);
-	      await wait(w);
-	      return await this.search();
-	    }
-
-	    if (!resp.ok) {
-	      // searching messages too fast
-	      if (resp.status === 429) {
-	        let w = (await resp.json()).retry_after * 1000;
-	        w = w || this.stats.searchDelay; // Fix retry_after 0
-	        
-	        this.stats.throttledCount++;
-	        this.stats.throttledTotalTime += w;
-	        this.stats.searchDelay += w; // increase delay
-	        w = this.stats.searchDelay;
-	        log.warn(`Being rate limited by the API for ${w}ms! Increasing search delay...`);
-	        this.printStats();
-	        log.verb(`Cooling down for ${w * 2}ms before retrying...`);
-
-	        await wait(w * 2);
-	        return await this.search();
-	      } 
-	      else {
-	        this.state.running = false;
-	        log.error(`Error searching messages, API responded with status ${resp.status}!\n`, await resp.json());
-	        throw resp;
-	      }
-	    }
-	    const data = await resp.json();
-	    this.state._seachResponse = data;
-	    console.log(PREFIX$1, 'search', data);
-	    return data;
-	  }
-
-	  async filterResponse() {
-	    const data = this.state._seachResponse;
-
-	    // the search total will decrease as we delete stuff
-	    const total = data.total_results;
-	    if (total > this.state.grandTotal) this.state.grandTotal = total;
-
-	    // search returns messages near the the actual message, only get the messages we searched for.
-	    const discoveredMessages = data.messages.map(convo => convo.find(message => message.hit === true));
-
-	    // we can only delete some types of messages, system messages are not deletable.
-	    let messagesToDelete = discoveredMessages;
-	    messagesToDelete = messagesToDelete.filter(msg => msg.type === 0 || (msg.type >= 6 && msg.type <= 21));
-	    messagesToDelete = messagesToDelete.filter(msg =>  msg.pinned ? this.options.includePinned : true);
-
-	    // custom filter of messages
-	    try {
-	      const regex = new RegExp(this.options.pattern, 'i');
-	      messagesToDelete = messagesToDelete.filter(msg => regex.test(msg.content));
-	    } catch (e) {
-	      log.warn('Ignoring RegExp because pattern is malformed!', e);
-	    }
-
-	    // create an array containing everything we skipped. (used to calculate offset for next searches)
-	    const skippedMessages = discoveredMessages.filter(msg => !messagesToDelete.find(m => m.id === msg.id));
-
-	    this.state._messagesToDelete = messagesToDelete;
-	    this.state._skippedMessages = skippedMessages;
-
-	    console.log(PREFIX$1, 'filterResponse', this.state);
-	  }
-
-	  async deleteMessagesFromList() {
-	    for (let i = 0; i < this.state._messagesToDelete.length; i++) {
-	      const message = this.state._messagesToDelete[i];
-	      if (!this.state.running) return log.error('Stopped by you!');
-
-	      log.debug(
-	        // `${((this.state.delCount + 1) / this.state.grandTotal * 100).toFixed(2)}%`,
-	        `[${this.state.delCount + 1}/${this.state.grandTotal}] `+
-	        `<sup>${new Date(message.timestamp).toLocaleString()}</sup> `+
-	        `<b>${redact(message.author.username + '#' + message.author.discriminator)}</b>`+
-	        `: <i>${redact(message.content).replace(/\n/g, '↵')}</i>`+
-	        (message.attachments.length ? redact(JSON.stringify(message.attachments)) : ''),
-	        `<sup>{ID:${redact(message.id)}}</sup>`
-	      );
-
-	      // Delete a single message (with retry)
-	      let attempt = 0;
-	      while (attempt < this.options.maxAttempt) {
-	        const result = await this.deleteMessage(message);
-
-	        if (result === 'RETRY') {
-	          attempt++;
-	          log.verb(`Retrying in ${this.options.deleteDelay}ms... (${attempt}/${this.options.maxAttempt})`);
-	          await wait(this.options.deleteDelay);
-	        }
-	        else break;
-	      }
-
-	      this.calcEtr();
-	      if (this.onProgress) this.onProgress(this.state, this.stats);
-
-	      await wait(this.options.deleteDelay);
-	    }
-	  }
-
-	  async deleteMessage(message) {
-	    const API_DELETE_URL = `https://discord.com/api/v9/channels/${message.channel_id}/messages/${message.id}`;
-	    let resp;
-	    try {
-	      this.beforeRequest();
-	      resp = await fetch(API_DELETE_URL, {
-	        method: 'DELETE',
-	        headers: {
-	          'Authorization': this.options.authToken,
-	        },
-	      });
-	      this.afterRequest();
-	    } catch (err) {
-	      // no response error (e.g. network error)
-	      log.error('Delete request throwed an error:', err);
-	      log.verb('Related object:', redact(JSON.stringify(message)));
-	      this.state.failCount++;
-	      return 'FAILED';
-	    }
-
-	    if (!resp.ok) {
-	      if (resp.status === 429) {
-	        // deleting messages too fast
-	        const w = (await resp.json()).retry_after * 1000;
-	        this.stats.throttledCount++;
-	        this.stats.throttledTotalTime += w;
-	        this.options.deleteDelay = w; // increase delay
-	        log.warn(`Being rate limited by the API for ${w}ms! Adjusted delete delay to ${this.options.deleteDelay}ms.`);
-	        this.printStats();
-	        log.verb(`Cooling down for ${w * 2}ms before retrying...`);
-	        await wait(w * 2);
-	        return 'RETRY';
-	      } else {
-	        // other error
-	        log.error(`Error deleting message, API responded with status ${resp.status}!`, await resp.json());
-	        log.verb('Related object:', redact(JSON.stringify(message)));
-	        this.state.failCount++;
-	        return 'FAILED';
-	      }
-	    }
-
-	    this.state.delCount++;
-	    return 'OK';
-	  }
-
-	  #beforeTs = 0; // used to calculate latency
-	  beforeRequest() {
-	    this.#beforeTs = Date.now();
-	  }
-	  afterRequest() {
-	    this.stats.lastPing = (Date.now() - this.#beforeTs);
-	    this.stats.avgPing = this.stats.avgPing > 0 ? (this.stats.avgPing * 0.9) + (this.stats.lastPing * 0.1) : this.stats.lastPing;
-	  }
-
-	  printStats() {
-	    log.verb(
-	      `Delete delay: ${this.options.deleteDelay}ms, Search delay: ${this.options.searchDelay}ms`,
-	      `Last Ping: ${this.stats.lastPing}ms, Average Ping: ${this.stats.avgPing | 0}ms`,
-	    );
-	    log.verb(
-	      `Rate Limited: ${this.stats.throttledCount} times.`,
-	      `Total time throttled: ${msToHMS(this.stats.throttledTotalTime)}.`
-	    );
-	  }
->>>>>>> 3151c8c8
 	}
 
 	const MOVE = 0;
