--- conflicted
+++ resolved
@@ -228,14 +228,7 @@
                 <label>
                     <input id="autoScroll" type="checkbox" checked> Auto scroll
                 </label>
-<<<<<<< HEAD
                 <div class="resize-handle"></div>
-=======
-                <label>
-                    <input id="autoConfirm" type="checkbox" unchecked> Auto confirm
-                </label>
-                <span id="progressPercent"></span>
->>>>>>> 0f4848fc
             </div>
         </div>
     </div>
